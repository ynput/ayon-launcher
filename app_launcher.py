--- conflicted
+++ resolved
@@ -3,11 +3,8 @@
 This is written for linux distributions where process tree may affect what
 is when closed or blocked to be closed.
 """
-<<<<<<< HEAD
 import contextlib
-=======
 
->>>>>>> 80bdf08e
 import os
 import sys
 import json
@@ -81,7 +78,6 @@
     try:
         pid = int(content)
     except Exception:
-<<<<<<< HEAD
         initial_pid = None
 
     # Check if shell script provided actual application PID via PID file
@@ -99,11 +95,6 @@
                     if script_pid != final_pid:
                         final_pid = script_pid
     data["pid"] = final_pid
-=======
-        pid = None
-
-    data["pid"] = pid
->>>>>>> 80bdf08e
     with open(input_json_path, "w") as stream:
         json.dump(data, stream)
     sys.exit(0)
