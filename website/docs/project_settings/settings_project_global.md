---
id: settings_project_global
title: Project Global Setting
sidebar_label: Global
---

import Tabs from '@theme/Tabs';
import TabItem from '@theme/TabItem';

Project settings can have project specific values. Each new project is using studio values defined in **default** project but these values can be modified or overridden per project.

:::warning Default studio values
Projects always use default project values unless they have [project override](../admin_settings#project-overrides) (orage colour). Any changes in default project may affect all existing projects.
:::

## Color Management (ImageIO)

:::info Default OCIO config
OpenPype distributes its own OCIO configs. Those can be found in `{openpype install dir}/{version}/vendor/bin/ocioconfig/OpenColorIOConfigs`. Windows example: `C:\Program Files (x86)\OpenPype\3.14.0\vendor\bin\ocioconfig\OpenColorIOConfigs`
:::

### Using OCIO config
Global config path is set by default to OpenPype distributed configs. At the moment there are only two - **aces_1.2** and **nuke-default**. Since this path input is not platform specific it is required to use at least an environment variable do platform specific config root directory. Order of paths matter so first path found and existing first served.

Each OCIO config path input supports formatting using environment variables and [anatomy template keys](../admin_settings_project_anatomy#available-template-keys). The default global OCIO config path is `{OPENPYPE_ROOT}/vendor/bin/ocioconfig/OpenColorIOConfigs/aces_1.2/config.ocio`.

If the project settings for a particular host has its own OCIO config **enabled** and set to at least one path and the path exists, it overrides the global OCIO config for that host.

**For example**

Project nuke-specific OCIO config: `project_settings/nuke/imageio/ocio_config`

If config path is defined to particular shot target with following path inputs:
1. `{root[work]}/{project[name]}/{hierarchy}/{asset}/config/aces.ocio`
2. `{root[work]}/{project[name]}/{hierarchy}/config/aces.ocio`

Procedure of resolving path (from above example) will look first into path 1st and if the path is not existing then it will try 2nd and if even that is not existing then it will fall back to global default.

### Using File rules
File rules are inspired by [OCIO v2 configuration]((https://opencolorio.readthedocs.io/en/latest/guides/authoring/rules.html)). Each rule has a unique name which can be overridden by host-specific _File rules_ (example: `project_settings/nuke/imageio/file_rules/rules`).

The _input pattern_ matching uses REGEX expression syntax (try [regexr.com](https://regexr.com/)). Matching rules procedure's intention is to be used during publishing or loading of representation. Since the publishing procedure is run before integrator formate publish template path, make sure the pattern is working or any work render path.

:::warning Colorspace name input
The **colorspace name** value is a raw string input and no validation is run after saving project settings. We recommend to open the specified `config.ocio` file and copy pasting the exact colorspace names.
:::

### Extract OIIO Transcode
OIIOTools transcoder plugin with configurable output presets. Any incoming representation with `colorspaceData` is convertable to single or multiple representations with different target colorspaces or display and viewer names found in linked **config.ocio** file.

`oiiotool` is used for transcoding, eg. `oiiotool` must be present in `vendor/bin/oiio` or environment variable `OPENPYPE_OIIO_PATHS` must be provided for custom oiio installation.

Notable parameters:
<<<<<<< HEAD
- **`Delete Original Representation`** - keep or remove original representation. If old representation is kept, but there is new transcoded representation with 'Create review' tag, original representation looses its 'review' tag if present.
- **`Extension`** - target extension. If left empty, original extension is used.
- **`Colorspace`** - target colorspace, which must be available in used color config.
- **`Display & View`** - transcoding into colorspace or into display and viewer space could be used. Cannot use both `Colorspace` and `Display & View` at the same time.
=======
- **`Delete Original Representation`** - keep or remove original representation. If old representation is kept, but there is new transcoded representation with 'Create review' tag, original representation loses its 'review' tag if present.
- **`Extension`** - target extension. If left empty, original extension is used.
- **`Transcoding type`** - transcoding into colorspace or into display and viewer space could be used. Cannot use both at the same time.
- **`Colorspace`** - target colorspace, which must be available in used color config. (If `Transcoding type` is `Use Colorspace` value in configuration is used OR if empty value collected on instance from DCC).
- **`Display & View`** - display and viewer colorspace. (If `Transcoding type` is `Use Display&View` values in configuration is used OR if empty values collected on instance from DCC).
>>>>>>> e7f2a3c2
- **`Arguments`** - special additional command line arguments for `oiiotool`.


Example here describes use case for creation of new color coded review of png image sequence. Original representation's files are kept intact, review is created from transcoded files, but these files are removed in cleanup process.
![global_oiio_transcode](assets/global_oiio_transcode.png)
<<<<<<< HEAD
=======

Another use case is to transcode in Maya only `beauty` render layers and use collected `Display` and `View` colorspaces from DCC.
![global_oiio_transcode_in_Maya](assets/global_oiio_transcode.png)n
>>>>>>> e7f2a3c2

## Profile filters

Many of the settings are using a concept of **Profile filters**

You can define multiple profiles to choose from for different contexts. Each filter is evaluated and a
profile with filters matching the current context the most, is used.

You can define profile without any filters and use it as **default**.

Only **one or none** profile will be returned per context.

All context filters are lists which may contain strings or Regular expressions (RegEx).
- **`hosts`** - Host from which publishing was triggered. `["maya", "nuke"]`
- **`families`** - Main family of processed subset. `["plate", "model"]`
- **`tasks`** - Currently processed task. `["modeling", "animation"]`

:::important Filtering
Filters are optional. In case when multiple profiles match current context, profile with higher number of matched filters has higher priority that profile without filters.
(Eg. order of when filter is added doesn't matter, only the precision of matching does.)
:::

## Publish plugins

Publish plugins used across all integrations.


### Extract Review
Plugin responsible for automatic FFmpeg conversion to variety of formats.

Extract review is using [profile filtering](#profile-filters) to be able render different outputs for different situations.

Applicable context filters:
 **`hosts`** - Host from which publishing was triggered. `["maya", "nuke"]`
- **`families`** - Main family of processed subset. `["plate", "model"]`

![global_extract_review_profiles](assets/global_extract_review_profiles.png)

**Output Definitions**

Profile may generate multiple outputs from a single input. Each output must define unique name and output extension (use the extension without a dot e.g. **mp4**). All other settings of output definition are optional.

![global_extract_review_output_defs](assets/global_extract_review_output_defs.png)
- **`Tags`**
    Define what will happen to output.

- **`FFmpeg arguments`**
    These arguments are appended to ffmpeg arguments auto generated by publish plugin. Some of arguments are handled automatically like rescaling or letterboxes.
    - **Video filters** additional FFmpeg filters that would be defined in `-filter:v` or `-vf` command line arguments.
    - **Audio filters** additional FFmpeg filters that would be defined in `-filter:a` or `-af` command line arguments.
    - **Input arguments** input definition arguments of video or image sequence - this setting has limitations as you have to know what is input.
    - **Output arguments** other FFmpeg output arguments like codec definition.

- **`Output width`** and **`Output height`**
    - it is possible to rescale output to specified resolution and keep aspect ratio.
    - If value is set to 0, source resolution will be used.

- **`Overscan crop`**
    - Crop input resolution before rescaling.

    - Value is text may have a few variants. Each variant define output size for input size.

    - All values that cause output resolution smaller than 1 pixel are invalid.

    - Value without sign (+/-) in is always explicit and value with sign is
    relative. Output size for values "200px" and "+200px" are not the same "+200px" will add 200 pixels to source and "200px" will keep only 200px from source. Value of "0", "0px" or "0%" are automatically converted to "+0px" as 0px is invalid output.

    - Cropped value is related to center. It is better to avoid odd numbers if
    possible.

    **Example outputs for input size: 2200px**

    | String | Output | Description |
    |---|---|---|
    | ` `      | 2200px | Empty string keep resolution unchanged. |
    | `50%`    | 1100px | Crop 25% of input width on left and right side. |
    | `300px`  | 300px | Keep 300px in center of input and crop rest on left and right. |
    | `300`    | 300px | Values without units are used as pixels (`px`). |
    | `+0px`   | 2200px | Keep resolution unchanged. |
    | `0px`   | 2200px | Same as `+0px`. |
    | `+300px` | 2500px | Add black pillars of 150px width on left and right side. |
    | `-300px` | 1900px | Crop 150px on left and right side |
    | `+10%`   | 2420px | Add black pillars of 5% size of input on left and right side. |
    | `-10%`   | 1980px | Crop 5% of input size by on left and right side. |
    | `-10%+`  | 2000px | Input width is 110% of output width. |

    **Value "-10%+" is a special case which says that input's resolution is
    bigger by 10% than expected output.**

    - It is possible to enter single value for both width and height or
    combination of two variants for width and height separated with space.

    **Example for resolution: 2000px 1000px**

    | String        | Output        |
    |---------------|---------------|
    | "100px 120px" | 2100px 1120px |
    | "-10% -200px" | 1800px 800px  |
    | "-10% -0px" | 1800px 1000px  |

- **`Overscan color`**
    - Color of empty area caused by different aspect ratio of input and output.
    - By default is set to black color.

- **`Letter Box`**
    - **Enabled** - Enable letter boxes
    - **Ratio** - Ratio of letter boxes
    - **Type** - **Letterbox** (horizontal bars) or **Pillarbox** (vertical bars)
    - **Fill color** - Fill color of boxes (RGBA: 0-255)
    - **Line Thickness** - Line thickness on the edge of box (set to `0` to turn off)
    - **Fill color** - Line color on the edge of box (RGBA: 0-255)
    - **Example**

    ![global_extract_review_letter_box_settings](assets/global_extract_review_letter_box_settings.png)
    ![global_extract_review_letter_box](assets/global_extract_review_letter_box.png)

- **`Background color`**
    - Background color can be used for inputs with possible transparency (e.g. png sequence).
    - Input's without possible alpha channel are ignored all the time (e.g. mov).
    - Background color slows down rendering process.
        - set alpha to `0` to not use this option at all (in most of cases background stays black)
        - other than `0` alpha will draw color as background

- **`Additional filtering`**
    - Profile filtering defines which group of output definitions is used but output definitions may require more specific filters on their own.
    - They may filter by subset name (regex can be used) or publish families. Publish families are more complex as are based on knowing code base.
    - Filtering by custom tags -> this is used for targeting to output definitions from other extractors using settings (at this moment only Nuke bake extractor can target using custom tags).
        - Nuke extractor settings path: `project_settings/nuke/publish/ExtractReviewDataMov/outputs/baking/add_custom_tags`
    - Filtering by input length. Input may be video, sequence or single image. It is possible that `.mp4` should be created only when input is video or sequence and to create review `.png` when input is single frame. In some cases the output should be created even if it's single frame or multi frame input.

### IntegrateAssetNew

Saves information for all published subsets into DB, published assets are available for other hosts, tools and tasks after.
#### Template name profiles

Allows to select [anatomy template](admin_settings_project_anatomy.md#templates) based on context of subset being published.

For example for `render` profile you might want to publish and store assets in different location (based on anatomy setting) then for `publish` profile.
[Profile filtering](#profile-filters) is used to select between appropriate template for each context of published subsets.

Applicable context filters:
- **`hosts`** - Host from which publishing was triggered. `["maya", "nuke"]`
- **`tasks`** - Current task. `["modeling", "animation"]`

    ![global_integrate_new_template_name_profile](assets/global_integrate_new_template_name_profile.png)

(This image shows use case where `render` anatomy template is used for subsets of families ['review, 'render', 'prerender'], `publish` template is chosen for all other.)

#### Subset grouping profiles

Published subsets might be grouped together for cleaner and easier selection in the **[Subset Manager](artist_tools_subset_manager)**

Group name is chosen with use of [profile filtering](#profile-filters)

Applicable context filters:
- **`families`** - Main family of processed subset. `["plate", "model"]`
- **`hosts`** - Host from which publishing was triggered. `["maya", "nuke"]`
- **`tasks`** - Current task. `["modeling", "animation"]`

    ![global_integrate_new_template_name_profile](assets/global_integrate_new_subset_group.png)

(This image shows use case where only assets published from 'photoshop', for all families for all tasks should be marked as grouped with a capitalized name of Task where they are published from.)

## Tools
Settings for OpenPype tools.

## Creator
Settings related to [Creator tool](artist_tools_creator).

### Subset name profiles
![global_tools_creator_subset_template](assets/global_tools_creator_subset_template.png)

Subset name helps to identify published content. More specific name helps with organization and avoid mixing of published content. Subset name is defined using one of templates defined in **Subset name profiles settings**. The template is filled with context information at the time of creation.

Usage of template is defined by profile filtering using creator's family, host and task name. Profile without filters is used as default template and it is recommend to set default template. If default template is not available `"{family}{Task}"` is used.

**Formatting keys**

All templates can contain text and formatting keys **family**, **task** and **variant** e.g. `"MyStudio_{family}_{task}"` (example - not recommended in production).

|Key|Description|
|---|---|
|family|Creators family|
|task|Task under which is creation triggered|
|variant|User input in creator tool|

**Formatting keys have 3 variants with different letter capitalization.**

|Task|Key variant|Description|Result|
|---|---|---|---|
|`bgAnim`|`{task}`|Keep original value as is.|`bgAnim`|
|`bgAnim`|`{Task}`|Capitalize first letter of value.|`BgAnim`|
|`bgAnim`|`{TASK}`|Each letter which be capitalized.|`BGANIM`|

Template may look like `"{family}{Task}{Variant}"`.

Some creators may have other keys as their context may require more information or more specific values. Make sure you've read documentation of host you're using.


## Workfiles
All settings related to Workfile tool.

### Open last workfile at launch
This feature allows you to define a rule for each task/host or toggle the feature globally to all tasks as they are visible in the picture.

![global_tools_workfile_open_last_version](assets/global_tools_workfile_open_last_version.png)<|MERGE_RESOLUTION|>--- conflicted
+++ resolved
@@ -51,29 +51,19 @@
 `oiiotool` is used for transcoding, eg. `oiiotool` must be present in `vendor/bin/oiio` or environment variable `OPENPYPE_OIIO_PATHS` must be provided for custom oiio installation.
 
 Notable parameters:
-<<<<<<< HEAD
-- **`Delete Original Representation`** - keep or remove original representation. If old representation is kept, but there is new transcoded representation with 'Create review' tag, original representation looses its 'review' tag if present.
-- **`Extension`** - target extension. If left empty, original extension is used.
-- **`Colorspace`** - target colorspace, which must be available in used color config.
-- **`Display & View`** - transcoding into colorspace or into display and viewer space could be used. Cannot use both `Colorspace` and `Display & View` at the same time.
-=======
 - **`Delete Original Representation`** - keep or remove original representation. If old representation is kept, but there is new transcoded representation with 'Create review' tag, original representation loses its 'review' tag if present.
 - **`Extension`** - target extension. If left empty, original extension is used.
 - **`Transcoding type`** - transcoding into colorspace or into display and viewer space could be used. Cannot use both at the same time.
 - **`Colorspace`** - target colorspace, which must be available in used color config. (If `Transcoding type` is `Use Colorspace` value in configuration is used OR if empty value collected on instance from DCC).
 - **`Display & View`** - display and viewer colorspace. (If `Transcoding type` is `Use Display&View` values in configuration is used OR if empty values collected on instance from DCC).
->>>>>>> e7f2a3c2
 - **`Arguments`** - special additional command line arguments for `oiiotool`.
 
 
 Example here describes use case for creation of new color coded review of png image sequence. Original representation's files are kept intact, review is created from transcoded files, but these files are removed in cleanup process.
 ![global_oiio_transcode](assets/global_oiio_transcode.png)
-<<<<<<< HEAD
-=======
 
 Another use case is to transcode in Maya only `beauty` render layers and use collected `Display` and `View` colorspaces from DCC.
 ![global_oiio_transcode_in_Maya](assets/global_oiio_transcode.png)n
->>>>>>> e7f2a3c2
 
 ## Profile filters
 
