<#
.SYNOPSIS
  Helper script create virtual environment using Poetry.

.DESCRIPTION
  This script will detect Python installation, create venv with Poetry
  and install all necessary packages from `poetry.lock` or `pyproject.toml`
  needed by AYON launcher to be included during application freeze on Windows.

.EXAMPLE

PS> .\manage.ps1

.EXAMPLE

Print verbose information from Poetry:
PS> .\manage.ps1 create-env --verbose

#>

$FunctionName=$ARGS[0]
$arguments=@()
if ($ARGS.Length -gt 1) {
    $arguments = $ARGS[1..($ARGS.Length - 1)]
}
$poetry_verbosity=$null
$disable_submodule_update=""
if($arguments -eq "--verbose") {
    $poetry_verbosity="-vvv"
}
if($arguments -eq "--no-submodule-update") {
    $disable_submodule_update=$true
}

$current_dir = Get-Location
$script_dir = Split-Path -Path $MyInvocation.MyCommand.Definition -Parent
$repo_root = (Get-Item $script_dir).parent.FullName
$app_logo = "$repo_root/common/ayon_common/resources/AYON.png"
$poetry_home = "$repo_root\.poetry"

& git submodule update --init --recursive
# Install PSWriteColor to support colorized output to terminal
$env:PSModulePath = $env:PSModulePath + ";$($repo_root)\tools\modules\powershell"

$art = @"

                    ▄██▄
         ▄███▄ ▀██▄ ▀██▀ ▄██▀ ▄██▀▀▀██▄    ▀███▄      █▄
        ▄▄ ▀██▄  ▀██▄  ▄██▀ ██▀      ▀██▄  ▄  ▀██▄    ███
       ▄██▀  ██▄   ▀ ▄▄ ▀  ██         ▄██  ███  ▀██▄  ███
      ▄██▀    ▀██▄   ██    ▀██▄      ▄██▀  ███    ▀██ ▀█▀
     ▄██▀      ▀██▄  ▀█      ▀██▄▄▄▄██▀    █▀      ▀██▄

     ·  · - =[ by YNPUT ]:[ http://ayon.ynput.io ]= - ·  ·

"@

function Print-AsciiArt() {
    Write-Host $art -ForegroundColor DarkGreen
}

function Change-Cwd() {
    Set-Location -Path $repo_root
}

function Change-Shim-Cwd() {
    Set-Location -Path "$($repo_root)\shim"
}

function Restore-Cwd() {
    $tmp_current_dir = Get-Location
    if ("$tmp_current_dir" -ne "$current_dir") {
        Write-Color -Text ">>> ", "Restoring current directory" -Color Green, Gray
        Set-Location -Path $current_dir
    }
}

function Exit-WithCode($exitcode) {
   # Only exit this host process if it's a child of another PowerShell parent process...
   $parentPID = (Get-CimInstance -ClassName Win32_Process -Filter "ProcessId=$PID" | Select-Object -Property ParentProcessId).ParentProcessId
   $parentProcName = (Get-CimInstance -ClassName Win32_Process -Filter "ProcessId=$parentPID" | Select-Object -Property Name).Name
   if ('powershell.exe' -eq $parentProcName) { $host.SetShouldExit($exitcode) }

   exit $exitcode
}

function Show-PSWarning() {
    if ($PSVersionTable.PSVersion.Major -lt 7) {
        Write-Color -Text "!!! ", "You are using old version of PowerShell - ",  "$($PSVersionTable.PSVersion.Major).$($PSVersionTable.PSVersion.Minor)" -Color Red, Yellow, White
        Write-Color -Text "    Please update to at least 7.0 - ", "https://github.com/PowerShell/PowerShell/releases" -Color Yellow, White
        Exit-WithCode 1
    }
}

function Get-Ayon-Version() {
    $ayon_version = Invoke-Expression -Command "python -c ""import os;import sys;content={};f=open(r'$($repo_root)\version.py');exec(f.read(),content);f.close();print(content['__version__'])"""
    if (-not $ayon_version) {
      Write-Color -Text "!!! ", "Cannot determine AYON version." -Color Yellow, Gray
      return $null
    }
    return $ayon_version
}

function Install-Poetry() {
    Write-Color -Text ">>> ", "Installing Poetry ... " -Color Green, Gray
    $python = "python"
    if (Get-Command "pyenv" -ErrorAction SilentlyContinue) {
        if (-not (Test-Path -PathType Leaf -Path "$($repo_root)\.python-version")) {
            $result = & pyenv global
            if ($result -eq "no global version configured") {
                Write-Color -Text "!!! ", "Using pyenv but having no local or global version of Python set." -Color Red, Yellow
                Exit-WithCode 1
            }
        }
        $python = & pyenv which python

    }

<<<<<<< HEAD
    $env:POETRY_HOME="$repo_root\.poetry"
    (Invoke-WebRequest -Uri https://install.python-poetry.org/ -UseBasicParsing).Content | & $($python) -
=======
    $env:POETRY_HOME=$poetry_home
    (Invoke-WebRequest -Uri https://install.python-poetry.org/ -UseBasicParsing).Content | & $($python)
>>>>>>> aa7560da
}


function Test-Python() {
    Write-Color -Text ">>> ", "Detecting host Python ... " -Color Green, Gray -NoNewline
    $python = "python"
    if (Get-Command "pyenv" -ErrorAction SilentlyContinue) {
        $pyenv_python = & pyenv which python
        if (Test-Path -PathType Leaf -Path "$($pyenv_python)") {
            $python = $pyenv_python
        }
    }
    if (-not (Get-Command $python -ErrorAction SilentlyContinue)) {
        Write-Host "!!! Python not detected" -ForegroundColor red
        Restore-Cwd
        Exit-WithCode 1
    }
    $version_command = @'
import sys
print('{0}.{1}'.format(sys.version_info[0], sys.version_info[1]))
'@

    $p = & $python -c $version_command
    $env:PYTHON_VERSION = $p
    $m = $p -match '(\d+)\.(\d+)'
    if(-not $m) {
      Write-Host "!!! Cannot determine version" -ForegroundColor red
      Restore-Cwd
      Exit-WithCode 1
    }
    # We are supporting python 3.9 only
    if (([int]$matches[1] -lt 3) -or ([int]$matches[2] -lt 9)) {
      Write-Color -Text "FAILED ", "Version ", "[ ", $p ," ]",  "is old and unsupported" -Color Red, Yellow, Cyan, White, Cyan, Yellow
      Restore-Cwd
      Exit-WithCode 1
    } elseif (([int]$matches[1] -eq 3) -and ([int]$matches[2] -gt 9)) {
        Write-Color -Text "WARNING Version ", "[ ",  $p, " ]",  " is unsupported, use at your own risk." -Color Yellow, Cyan, White, Cyan, Yellow
        Write-Color -Text "*** ", "AYON launcher supports only Python 3.9" -Color Yellow, White
    } else {
        Write-Color "OK ", "[ ",  $p, " ]" -Color Green, Cyan, White, Cyan
    }
}

function Get-Container {
    if (-not (Test-Path -PathType Leaf -Path "$($repo_root)\build\docker-image.id")) {
        Write-Color -Text "!!! ", "Docker command failed, cannot find image id." -Color Red, Yellow
        Restore-Cwd
        Exit-WithCode 1
    }
    $id = Get-Content "$($repo_root)\build\docker-image.id"
    Write-Color -Text ">>> ", "Creating container from image id ", "[", $id, "]" -Color Green, Gray, White, Cyan, White
    $cid = docker create $id bash
    if ($LASTEXITCODE -ne 0) {
        Write-Color -Text "!!! ", "Cannot create container." -Color Red, Yellow
        Restore-Cwd
        Exit-WithCode 1
    }
    return $cid
}

function Get-BuildLog {
    $cid = Get-Container
    Write-Color -Text ">>> ", "Copying build log to", "$($repo_root)\build\build.log" -Color Green, Gray, White
    docker cp "$($cid):/opt/ayon-launcher/build/build.log" "$($repo_root)\build\build.log"
    if ($LASTEXITCODE -ne 0) {
        Write-Color -Text "!!! ", "Cannot copy log from container." -Color Red, Yellow
        Restore-Cwd
        Exit-WithCode 1
    }
}

function New-DockerBuild {
    Change-Cwd
    $startTime = [int][double]::Parse((Get-Date -UFormat %s))
    Write-Color -Text ">>> ", "Building AYON using Docker ..." -Color Green, Gray, White
    $variant = $args[0]
    if (($variant -eq $null) -or ($variant -eq "ubuntu")) {
        $dockerfile = "$($repo_root)\Dockerfile"
    } else {
        $dockerfile = "$($repo_root)\Dockerfile.$variant"
    }
    if (-not (Test-Path -PathType Leaf -Path $dockerfile)) {
        Write-Color -Text "!!! ", "Dockerfile for specifed platform ", "[", $variant, "]", "doesn't exist." -Color Red, Yellow, Cyan, White, Cyan, Yellow
        Restore-Cwd
        Exit-WithCode 1
    }
    Write-Color -Text ">>> ", "Using Dockerfile for ", "[ ", $variant, " ]" -Color Green, Gray, White, Cyan, White
    Write-Color -Text "--- ", "Cleaning build directory ..." -Color Yellow, Gray
    $build_dir = "$($repo_root)\build"
    if (Test-Path $build_dir) {
        try {
            Remove-Item -Recurse -Force "$($repo_root)\build\*"
        }
        catch {
            Write-Color -Text "!!! ", "Cannot clean build directory, possibly because process is using it." -Color Red, Gray
            Write-Color -Text $_.Exception.Message -Color Red
            Exit-WithCode 1
        }
    } else {
        New-Item -ItemType Directory -Path $build_dir
    }

    $qtbindingValue = ""
    if ($arguments -contains "--use-pyside2") {
        $qtbindingValue = "pyside2"
    }

    Write-Color -Text ">>> ", "Running Docker build ..." -Color Green, Gray, White

    docker build --pull --iidfile $repo_root/build/docker-image.id --build-arg CUSTOM_QT_BINDING=$($qtbindingValue) --build-arg BUILD_DATE=$(Get-Date -UFormat %Y-%m-%dT%H:%M:%SZ) --build-arg VERSION=$(Get-Ayon-Version) -t ynput/ayon-launcher:$(Get-Ayon-Version) -f $dockerfile .
    if ($LASTEXITCODE -ne 0) {
        Write-Color -Text "!!! ", "Docker command failed.", $LASTEXITCODE -Color Red, Yellow, Red
        Restore-Cwd
        Exit-WithCode 1
    }
    Write-Color -Text ">>> ", "Copying build from container ..." -Color Green, Gray, White
    $cid = Get-Container

    docker cp "$($cid):/opt/ayon-launcher/build/output" "$($repo_root)/build"
    docker cp "$($cid):/opt/ayon-launcher/build/build.log" "$($repo_root)/build"
    docker cp "$($cid):/opt/ayon-launcher/build/metadata.json" "$($repo_root)/build"
    docker cp "$($cid):/opt/ayon-launcher/build/installer" "$($repo_root)/build"

    $endTime = [int][double]::Parse((Get-Date -UFormat %s))
    try {
        New-BurntToastNotification -AppLogo "$app_logo" -Text "AYON build complete!", "All done in $( $endTime - $startTime ) secs. You will find AYON and build log in build directory."
    } catch {}
    Write-Color -Text "*** ", "All done in ", $($endTime - $startTime), " secs. You will find AYON and build log in ", "'.\build'", " directory." -Color Green, Gray, White, Gray, White, Gray
}

function Default-Func {
    $ayon_version = Get-Ayon-Version
    Write-Host ""
    Write-Host "Ayon desktop application tool"
    Write-Color -Text "    version ", "$($ayon_version)" -Color White, Cyan
    Write-Host ""
    Write-Color -Text "Usage: ", "./manage.ps1 ", "[target]" -Color Gray, White, Cyan
    Write-Host ""
    Write-Host "Runtime targets:"
    Write-Color -text "  create-env                    ", "Install Poetry and update venv by lock file" -Color White, Cyan
    Write-Color -text "  install-runtime-dependencies  ", "Install runtime dependencies (Qt binding)" -Color White, Cyan
    Write-Color -text "      --use-pyside2                 Install ", "PySide2", " instead of ", "PySide6", "." -Color White, Cyan, White, Cyan, White
    Write-Color -text "  install-runtime               ", "Alias for '", "install-runtime-dependencies", "'" -Color White, Cyan, White, Cyan
    Write-Color -text "  build                         ", "Build desktop application" -Color White, Cyan
    Write-Color -text "  make-installer                ", "Make desktop application installer" -Color White, Cyan
    Write-Color -text "  build-make-installer          ", "Build desktop application and make installer" -Color White, Cyan
    Write-Color -text "  upload                        ", "Upload installer to server" -Color White, Cyan
    Write-Color -text "  run                           ", "Run desktop application from code" -Color White, Cyan
    Write-Color -text "  docker-build ","[variant]        ", "Build AYON using Docker. Variant can be '", "ubuntu", "', '", "debian", "', '", "rocky8", "' or '", "rocky9", "'" -Color White, Yellow, Cyan, Yellow, Cyan, Yellow, Cyan, Yellow, Cyan, Yellow, Cyan
    Write-Color -text "      --use-pyside2                 Use ", "PySide2", " instead of ", "PySide6", "." -Color White, Cyan, White, Cyan, White
    Write-Host ""
}

function Create-Env {
    Change-Cwd
    Write-Color -Text ">>> ", "Reading Poetry ... " -Color Green, Gray -NoNewline
    if (-not (Test-Path -PathType Container -Path "$poetry_home\bin")) {
        Write-Color -Text "NOT FOUND" -Color Yellow
        Install-Poetry
        Write-Color -Text "INSTALLED" -Color Cyan
    } else {
        Write-Color -Text "OK" -Color Green
    }

    if (-not (Test-Path -PathType Leaf -Path "$($repo_root)\poetry.lock")) {
        Write-Color -Text ">>> ", "Installing virtual environment and creating lock." -Color Green, Gray
    } else {
        Write-Color -Text ">>> ", "Installing virtual environment from lock." -Color Green, Gray
    }
    $startTime = [int][double]::Parse((Get-Date -UFormat %s))
    & "$poetry_home\bin\poetry" config virtualenvs.in-project true --local
    & "$poetry_home\bin\poetry" config virtualenvs.create true --local
    & "$poetry_home\bin\poetry" install --no-root $poetry_verbosity --ansi
    if ($LASTEXITCODE -ne 0) {
        Write-Color -Text "!!! ", "Poetry command failed." -Color Red, Yellow
        Restore-Cwd
        Exit-WithCode 1
    }
    if (Test-Path -PathType Container -Path "$($repo_root)\.git") {
        Write-Color -Text ">>> ", "Installing pre-commit hooks ..." -Color Green, White
        & "$poetry_home\bin\poetry" run pre-commit install
        if ($LASTEXITCODE -ne 0)
        {
            Write-Color -Text "!!! ", "Installation of pre-commit hooks failed." -Color Red, Yellow
        }
    }

    Change-Shim-Cwd
    & "$poetry_home\bin\poetry" config virtualenvs.in-project true --local
    & "$poetry_home\bin\poetry" config virtualenvs.create true --local
    & "$poetry_home\bin\poetry" install --no-root $poetry_verbosity --ansi
    if ($LASTEXITCODE -ne 0) {
        Write-Color -Text "!!! ", "Poetry command failed." -Color Red, Yellow
        Restore-Cwd
        Exit-WithCode 1
    }

    $endTime = [int][double]::Parse((Get-Date -UFormat %s))
    Restore-Cwd
    try
    {
        New-BurntToastNotification -AppLogo "$app_logo" -Text "AYON", "Virtual environment created.", "All done in $( $endTime - $startTime ) secs."
    } catch {}
    Write-Color -Text ">>> ", "Virtual environment created." -Color Green, White
}


function Build-Ayon($MakeInstaller = $false) {
    Change-Cwd
    $ayon_version = Get-Ayon-Version
    if (-not $ayon_version) {
        Exit-WithCode 1
    }
    # Create build directory if not exist
    if (-not (Test-Path -PathType Container -Path "$($repo_root)\build")) {
        New-Item -ItemType Directory -Force -Path "$($repo_root)\build"
    }
    if (-not (Test-Path -PathType Container -Path "$($repo_root)\shim\dist")) {
        New-Item -ItemType Directory -Force -Path "$($repo_root)\shim\dist"
    }

    Write-Color -Text "--- ", "Cleaning build directory ..." -Color Yellow, Gray
    try {
        Remove-Item -Recurse -Force "$($repo_root)\build\*"
    }
    catch {
        Write-Color -Text "!!! ", "Cannot clean build directory, possibly because process is using it." -Color Red, Gray
        Write-Color -Text $_.Exception.Message -Color Red
        Exit-WithCode 1
    }
    try {
        Remove-Item -Recurse -Force "$($repo_root)\shim\dist\*"
    }
    catch {
        Write-Color -Text "!!! ", "Cannot clean shim directory, possibly because process is using it." -Color Red, Gray
        Write-Color -Text $_.Exception.Message -Color Red
        Exit-WithCode 1
    }

    if (-not $disable_submodule_update) {
        Write-Color -Text ">>> ", "Making sure submodules are up-to-date ..." -Color Green, Gray
        & git submodule update --init --recursive
    } else {
        Write-Color -Text "*** ", "Not updating submodules ..." -Color Green, Gray
    }
    Write-Color -Text ">>> ", "AYON [ ", $ayon_version, " ]" -Color Green, White, Cyan, White

    Write-Color -Text ">>> ", "Reading Poetry ... " -Color Green, Gray -NoNewline
    if (-not (Test-Path -PathType Container -Path "$($poetry_home)\bin")) {
        Write-Color -Text "NOT FOUND" -Color Yellow
        Write-Color -Text "*** ", "We need to install Poetry create virtual env first ..." -Color Yellow, Gray
        Create-Env
    } else {
        Write-Color -Text "OK" -Color Green
    }

    Write-Color -Text ">>> ", "Cleaning cache files ... " -Color Green, Gray -NoNewline
    Get-ChildItem $repo_root -Filter "*.pyc" -Force -Recurse | Where-Object { $_.FullName -inotmatch 'build' } | Remove-Item -Force
    Get-ChildItem $repo_root -Filter "*.pyo" -Force -Recurse | Where-Object { $_.FullName -inotmatch 'build' } | Remove-Item -Force
    Get-ChildItem $repo_root -Filter "__pycache__" -Force -Recurse | Where-Object { $_.FullName -inotmatch 'build' } | Remove-Item -Force -Recurse
    Write-Color -Text "OK" -Color green

    $startTime = [int][double]::Parse((Get-Date -UFormat %s))

    Write-Color -Text ">>> ", "Building AYON shim ..." -Color Green, White
    Change-Shim-Cwd
    $out = & "$($poetry_home)\bin\poetry" run python setup.py build 2>&1
    Set-Content -Path "$($repo_root)\shim\build.log" -Value $out
    if ($LASTEXITCODE -ne 0)
    {
        Write-Color -Text "------------------------------------------" -Color Red
        Get-Content "$($repo_root)\shim\build.log"
        Write-Color -Text "------------------------------------------" -Color Yellow
        Write-Color -Text "!!! ", "Build failed. Check the log: ", ".\shim\build.log" -Color Red, Yellow, White
        Exit-WithCode $LASTEXITCODE
    }

    Change-Cwd
    Write-Color -Text ">>> ", "Building AYON ..." -Color Green, White
    $FreezeContent = & "$($poetry_home)\bin\poetry" run python -m pip --no-color freeze
    & "$($poetry_home)\bin\poetry" run python "$($repo_root)\tools\_venv_deps.py"

    # Make sure output is UTF-8 without BOM
    $Utf8NoBomEncoding = New-Object System.Text.UTF8Encoding $False
    [System.IO.File]::WriteAllLines("$($repo_root)\build\requirements.txt", $FreezeContent, $Utf8NoBomEncoding)

    $out = & "$($poetry_home)\bin\poetry" run python setup.py build 2>&1
    Set-Content -Path "$($repo_root)\build\build.log" -Value $out
    if ($LASTEXITCODE -ne 0)
    {
        Write-Color -Text "------------------------------------------" -Color Red
        Get-Content "$($repo_root)\build\build.log"
        Write-Color -Text "------------------------------------------" -Color Yellow
        Write-Color -Text "!!! ", "Build failed. Check the log: ", ".\build\build.log" -Color Red, Yellow, White
        Exit-WithCode $LASTEXITCODE
    }

    Set-Content -Path "$($repo_root)\build\build.log" -Value $out
    & "$($poetry_home)\bin\poetry" run python "$($repo_root)\tools\build_post_process.py" "build"

    if ($MakeInstaller) {
        Make-Ayon-Installer-Raw
    }

    Restore-Cwd

    $endTime = [int][double]::Parse((Get-Date -UFormat %s))
    try {
        New-BurntToastNotification -AppLogo "$app_logo" -Text "AYON build complete!", "All done in $( $endTime - $startTime ) secs. You will find AYON and build log in build directory."
    } catch {}
    Write-Color -Text "*** ", "All done in ", $($endTime - $startTime), " secs. You will find AYON and build log in ", "'.\build'", " directory." -Color Green, Gray, White, Gray, White, Gray
}

function Installer-Post-Process() {
    Change-Cwd
    & "$($poetry_home)\bin\poetry" run python "$($repo_root)\tools\installer_post_process.py" @args
}

function Make-Ayon-Installer-Raw() {
    Set-Content -Path "$($repo_root)\build\build.log" -Value $out
    & "$($poetry_home)\bin\poetry" run python "$($repo_root)\tools\build_post_process.py" "make-installer"
}

function Make-Ayon-Installer() {
    Change-Cwd
    $startTime = [int][double]::Parse((Get-Date -UFormat %s))

    Make-Ayon-Installer-Raw

    $endTime = [int][double]::Parse((Get-Date -UFormat %s))
    try {
        New-BurntToastNotification -AppLogo "$app_logo" -Text "AYON build complete!", "All done in $( $endTime - $startTime ) secs. You will find AYON and build log in build directory."
    } catch {}
    Write-Color -Text "*** ", "All done in ", $($endTime - $startTime), " secs. You will find AYON and build log in ", "'.\build'", " directory." -Color Green, Gray, White, Gray, White, Gray
}

function Install-Runtime-Dependencies() {
    Write-Color -Text ">>> ", "Reading Poetry ... " -Color Green, Gray -NoNewline
    if (-not (Test-Path -PathType Container -Path "$($poetry_home)\bin")) {
        Write-Color -Text "NOT FOUND" -Color Yellow
        Write-Color -Text "*** ", "We need to install Poetry create virtual env first ..." -Color Yellow, Gray
        Create-Env
    } else {
        Write-Color -Text "OK" -Color Green
    }
    $startTime = [int][double]::Parse((Get-Date -UFormat %s))
    & "$($poetry_home)\bin\poetry" run python "$($repo_root)\tools\runtime_dependencies.py" @args
    $endTime = [int][double]::Parse((Get-Date -UFormat %s))
    try {
        New-BurntToastNotification -AppLogo "$app_logo" -Text "AYON", "Dependencies downloaded", "All done in $( $endTime - $startTime ) secs."
    } catch {}
}

function Run-From-Code() {
    Change-Cwd
    & "$($poetry_home)\bin\poetry" run python "$($repo_root)\start.py" @arguments
}

function Main {
    if ($FunctionName -eq $null) {
        Default-Func
        return
    }
    $FunctionName = $FunctionName.ToLower() -replace "\W"
    if ($FunctionName -eq "run") {
        Run-From-Code
    } elseif ($FunctionName -eq "createenv") {
        Create-Env
    } elseif (($FunctionName -eq "installruntimedependencies") -or ($FunctionName -eq "installruntime")) {
        Install-Runtime-Dependencies @arguments
    } elseif ($FunctionName -eq "build") {
        Build-Ayon
    } elseif ($FunctionName -eq "makeinstaller") {
        Make-Ayon-Installer
    } elseif ($FunctionName -eq "buildmakeinstaller") {
        Build-Ayon -MakeInstaller true
    } elseif ($FunctionName -eq "upload") {
        Installer-Post-Process "upload" @arguments
    } elseif ($FunctionName -eq "dockerbuild") {
        New-DockerBuild @arguments
    } else {
        Write-Host "Unknown function ""$FunctionName"""
        Default-Func
    }
}

# Enable if PS 7.x is needed.
# Show-PSWarning

Print-AsciiArt
Test-Python
try {
    Main
} finally {
    Restore-Cwd
}<|MERGE_RESOLUTION|>--- conflicted
+++ resolved
@@ -116,13 +116,8 @@
 
     }
 
-<<<<<<< HEAD
-    $env:POETRY_HOME="$repo_root\.poetry"
-    (Invoke-WebRequest -Uri https://install.python-poetry.org/ -UseBasicParsing).Content | & $($python) -
-=======
     $env:POETRY_HOME=$poetry_home
     (Invoke-WebRequest -Uri https://install.python-poetry.org/ -UseBasicParsing).Content | & $($python)
->>>>>>> aa7560da
 }
 
 
