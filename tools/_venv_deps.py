"""This is a way how to receive requirements like data from poetry lock.

This is needed only for ayon dependencies tool. At this moment this is
combined with requirements.txt stored during build process, but we may want
to use only data from lock file and pass more explicit data from lock file
to installer metadata. So we could replace 'git+https://...' with 'git+<hash>'
with dictionary ready for pyproject.toml file.
"""

import os
import platform
import site
import json
<<<<<<< HEAD
if platform.python_version_tuple() >= ("3", "11"):
    import tomli as tomllib
else:
    import tomli as tomllib  # For Python 3.10
=======
import toml
>>>>>>> 3af4b141
from pathlib import Path

CURRENT_DIR = Path(os.path.dirname(os.path.abspath(__file__)))
REPO_ROOT_DIR = CURRENT_DIR.parent
OUTPUT_PATH = REPO_ROOT_DIR / "build" / "poetry_lock.json"

def get_poetry_venv_root():
    venv_root = REPO_ROOT_DIR / ".poetry" / "venv"
    if platform.system().lower() == "windows":
        return venv_root / "Lib" / "site-packages"

    lib_root = venv_root / "lib"
    for subfolder in lib_root.iterdir():
        site_packages = subfolder / "site-packages"
        if site_packages.exists():
            return site_packages
    raise RuntimeError("Could not find site-packages in poetry venv")


site.addsitedir(str(get_poetry_venv_root()))

# from poetry.factory import Factory  # noqa E402


def main():
    uv_lock_file = REPO_ROOT_DIR / "uv.lock"
    if uv_lock_file.exists():
<<<<<<< HEAD
        with open(uv_lock_file, "rb") as stream:
            uv_lock_data = tomllib.load(stream)
=======
        with open(uv_lock_file, "r") as stream:
            uv_lock_data = toml.load(stream)
>>>>>>> 3af4b141

    packages = {}
    package_data = uv_lock_data["package"]
    for package in package_data:
        package_name = package["name"]
        package_version = package["version"]
        source = package.get("source")
        if source:
            if source.get("git"):
                url = source["git"]
                package_version = f"git+{url}"
            else:
                # raise ValueError(f"Unknown source type {source}")
                ...

        packages[package_name] = package_version

    with open(OUTPUT_PATH, "w") as stream:
        json.dump(packages, stream, indent=4)


if __name__ == "__main__":
    main()<|MERGE_RESOLUTION|>--- conflicted
+++ resolved
@@ -11,14 +11,7 @@
 import platform
 import site
 import json
-<<<<<<< HEAD
-if platform.python_version_tuple() >= ("3", "11"):
-    import tomli as tomllib
-else:
-    import tomli as tomllib  # For Python 3.10
-=======
 import toml
->>>>>>> 3af4b141
 from pathlib import Path
 
 CURRENT_DIR = Path(os.path.dirname(os.path.abspath(__file__)))
@@ -46,13 +39,8 @@
 def main():
     uv_lock_file = REPO_ROOT_DIR / "uv.lock"
     if uv_lock_file.exists():
-<<<<<<< HEAD
-        with open(uv_lock_file, "rb") as stream:
-            uv_lock_data = tomllib.load(stream)
-=======
         with open(uv_lock_file, "r") as stream:
             uv_lock_data = toml.load(stream)
->>>>>>> 3af4b141
 
     packages = {}
     package_data = uv_lock_data["package"]
