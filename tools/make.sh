#!/usr/bin/env bash

# Build AYON using existing virtual environment.

# Colors for terminal

RST='\033[0m'             # Text Reset

# Regular Colors
Black='\033[0;30m'        # Black
Red='\033[0;31m'          # Red
Green='\033[0;32m'        # Green
Yellow='\033[0;33m'       # Yellow
Blue='\033[0;34m'         # Blue
Purple='\033[0;35m'       # Purple
Cyan='\033[0;36m'         # Cyan
White='\033[0;37m'        # White

# Bold
BBlack='\033[1;30m'       # Black
BRed='\033[1;31m'         # Red
BGreen='\033[1;32m'       # Green
BYellow='\033[1;33m'      # Yellow
BBlue='\033[1;34m'        # Blue
BPurple='\033[1;35m'      # Purple
BCyan='\033[1;36m'        # Cyan
BWhite='\033[1;37m'       # White

# Bold High Intensity
BIBlack='\033[1;90m'      # Black
BIRed='\033[1;91m'        # Red
BIGreen='\033[1;92m'      # Green
BIYellow='\033[1;93m'     # Yellow
BIBlue='\033[1;94m'       # Blue
BIPurple='\033[1;95m'     # Purple
BICyan='\033[1;96m'       # Cyan
BIWhite='\033[1;97m'      # White

args=$@
disable_submodule_update=0
while :; do
  case $1 in
    --no-submodule-update)
      disable_submodule_update=1
      ;;
    --)
      shift
      break
      ;;
    *)
      break
  esac

  shift
done

poetry_verbosity=""
while :; do
  case $1 in
    --verbose)
      poetry_verbosity="-vvv"
      ;;
    --)
      shift
      break
      ;;
    *)
      break
  esac
  shift
done

##############################################################################
# Return absolute path
# Globals:
#   None
# Arguments:
#   Path to resolve
# Returns:
#   None
###############################################################################
realpath () {
  echo $(cd $(dirname "$1") || return; pwd)/$(basename "$1")
}

repo_root=$(dirname $(dirname "$(realpath ${BASH_SOURCE[0]})"))
poetry_home_root="$repo_root/.poetry"

print_art() {
  echo -e "${BGreen}"
  cat <<-EOF

                    ▄██▄
         ▄███▄ ▀██▄ ▀██▀ ▄██▀ ▄██▀▀▀██▄    ▀███▄      █▄
        ▄▄ ▀██▄  ▀██▄  ▄██▀ ██▀      ▀██▄  ▄  ▀██▄    ███
       ▄██▀  ██▄   ▀ ▄▄ ▀  ██         ▄██  ███  ▀██▄  ███
      ▄██▀    ▀██▄   ██    ▀██▄      ▄██▀  ███    ▀██ ▀█▀
     ▄██▀      ▀██▄  ▀█      ▀██▄▄▄▄██▀    █▀      ▀██▄

     ·  · - =[ by YNPUT ]:[ http://ayon.ynput.io ]= - ·  ·

EOF
  echo -e "${RST}"
}

##############################################################################
# Detect required version of python
# Globals:
#   colors
#   PYTHON
# Arguments:
#   None
# Returns:
#   None
###############################################################################
detect_python () {
  echo -e "${BIGreen}>>>${RST} Using python \c"
  command -v python >/dev/null 2>&1 || { echo -e "${BIRed}- NOT FOUND${RST} ${BIYellow}You need Python 3.9 installed to continue.${RST}"; return 1; }
  local version_command
  version_command="import sys;print('{0}.{1}'.format(sys.version_info[0], sys.version_info[1]))"
  local python_version
  python_version="$(python <<< ${version_command})"
  oIFS="$IFS"
  IFS=.
  set -- $python_version
  IFS="$oIFS"
  if [ "$1" -ge "3" ] && [ "$2" -ge "9" ] ; then
    if [ "$2" -gt "9" ] ; then
      echo -e "${BIWhite}[${RST} ${BIRed}$1.$2 ${BIWhite}]${RST} - ${BIRed}FAILED${RST} ${BIYellow}Version is new and unsupported, use${RST} ${BIPurple}3.9.x${RST}"; return 1;
    else
      echo -e "${BIWhite}[${RST} ${BIGreen}$1.$2${RST} ${BIWhite}]${RST}"
    fi
  else
    command -v python >/dev/null 2>&1 || { echo -e "${BIRed}$1.$2$ - ${BIRed}FAILED${RST} ${BIYellow}Version is old and unsupported${RST}"; return 1; }
  fi
}

install_poetry () {
  echo -e "${BIGreen}>>>${RST} Installing Poetry ..."
  export POETRY_HOME=$poetry_home_root
  command -v curl >/dev/null 2>&1 || { echo -e "${BIRed}!!!${RST}${BIYellow} Missing ${RST}${BIBlue}curl${BIYellow} command.${RST}"; return 1; }
  curl -sSL https://install.python-poetry.org/ | python -

  # Force poetry to use older urllib3 if OpenSSL has version < 1.1.1
  local ssl_command
  ssl_command="import ssl;print(1 if ssl.OPENSSL_VERSION_INFO < (1, 1, 1) else 0)"
  local downgrade_urllib
<<<<<<< HEAD
  downgrade_urllib="$("$POETRY_HOME/venv/bin/python" <<< ${ssl_command})"
  if [[ $downgrade_urllib -eq "1" ]]; then
=======
  downgrade_urllib="$("$poetry_home_root/venv/bin/python" <<< ${ssl_command})"
  if [ $downgrade_urllib -eq "1" ]; then
>>>>>>> 96ea5f6d
    echo -e "${BIGreen}>>>${RST} Installing older urllib3 ..."
    "$poetry_home_root/venv/bin/python" -m pip install urllib3==1.26.16
  fi
}

##############################################################################
# Clean pyc files in specified directory
# Globals:
#   None
# Arguments:
#   Optional path to clean
# Returns:
#   None
###############################################################################
clean_pyc () {
  local path
  path=$repo_root
  echo -e "${BIGreen}>>>${RST} Cleaning pyc at [ ${BIWhite}$path${RST} ] ... \c"
  find "$path" -path ./build -o -regex '^.*\(__pycache__\|\.py[co]\)$' -delete

  echo -e "${BIGreen}DONE${RST}"
}

create_env () {
  # Directories
  pushd "$repo_root" > /dev/null || return > /dev/null

  echo -e "${BIGreen}>>>${RST} Reading Poetry ... \c"
  if [ -f "$poetry_home_root/bin/poetry" ]; then
    echo -e "${BIGreen}OK${RST}"
  else
    echo -e "${BIYellow}NOT FOUND${RST}"
    install_poetry || { echo -e "${BIRed}!!!${RST} Poetry installation failed"; return 1; }
  fi

  if [ -f "$repo_root/poetry.lock" ]; then
    echo -e "${BIGreen}>>>${RST} Updating dependencies ..."
  else
    echo -e "${BIGreen}>>>${RST} Installing dependencies ..."
  fi

  "$poetry_home_root/bin/poetry" install --no-root $poetry_verbosity || { echo -e "${BIRed}!!!${RST} Poetry environment installation failed"; return 1; }
  if [ $? -ne 0 ] ; then
    echo -e "${BIRed}!!!${RST} Virtual environment creation failed."
    return 1
  fi

  echo -e "${BIGreen}>>>${RST} Cleaning cache files ..."
  clean_pyc

  "$poetry_home_root/bin/poetry" run python -m pip install --disable-pip-version-check --force-reinstall pip

  if [ -d "$repo_root/.git" ]; then
    echo -e "${BIGreen}>>>${RST} Installing pre-commit hooks ..."
    "$poetry_home_root/bin/poetry" run pre-commit install
  fi
}

install_runtime_dependencies () {
  # Directories
  echo -e "${BIGreen}>>>${RST} Reading Poetry ... \c"
  if [ -f "$poetry_home_root/bin/poetry" ]; then
    echo -e "${BIGreen}OK${RST}"
  else
    echo -e "${BIYellow}NOT FOUND${RST}"
    echo -e "${BIYellow}***${RST} We need to install Poetry and virtual env ..."
    create_env
  fi

  pushd "$repo_root" > /dev/null || return > /dev/null

  echo -e "${BIGreen}>>>${RST} Installing runtime dependencies ..."
  "$poetry_home_root/bin/poetry" run python "$repo_root/tools/runtime_dependencies.py"
}

# Main
build_ayon () {
  should_make_installer=$1

  # Directories
  pushd "$repo_root" > /dev/null || return > /dev/null

  version_command="import os;import re;version={};exec(open(os.path.join('$repo_root', 'version.py')).read(), version);print(version['__version__']);"
  ayon_version="$(python <<< ${version_command})"

  echo -e "${BIYellow}---${RST} Cleaning build directory ..."
  rm -rf "$repo_root/build" && mkdir "$repo_root/build" > /dev/null

  echo -e "${BIGreen}>>>${RST} Building AYON ${BIWhite}[${RST} ${BIGreen}$ayon_version${RST} ${BIWhite}]${RST}"
  echo -e "${BIGreen}>>>${RST} Cleaning cache files ..."
  clean_pyc

  echo -e "${BIGreen}>>>${RST} Reading Poetry ... \c"
  if [ -f "$poetry_home_root/bin/poetry" ]; then
    echo -e "${BIGreen}OK${RST}"
  else
    echo -e "${BIYellow}NOT FOUND${RST}"
    echo -e "${BIYellow}***${RST} We need to install Poetry and virtual env ..."
    create_env
  fi

  if [ "$disable_submodule_update" == 1 ]; then
    echo -e "${BIYellow}***${RST} Not updating submodules ..."
  else
    echo -e "${BIGreen}>>>${RST} Making sure submodules are up-to-date ..."
    git submodule update --init --recursive || { echo -e "${BIRed}!!!${RST} Poetry installation failed"; return 1; }
  fi
  echo -e "${BIGreen}>>>${RST} Building ..."
  "$poetry_home_root/bin/poetry" run python -m pip --no-color freeze > "$repo_root/build/requirements.txt"
  "$poetry_home_root/bin/poetry" run python "$repo_root/tools/_venv_deps.py"
  if [[ "$OSTYPE" == "linux-gnu"* ]]; then
    "$poetry_home_root/bin/poetry" run python "$repo_root/setup.py" build &> "$repo_root/build/build.log" || { echo -e "${BIRed}------------------------------------------${RST}"; cat "$repo_root/build/build.log"; echo -e "${BIRed}------------------------------------------${RST}"; echo -e "${BIRed}!!!${RST} Build failed, see the build log."; return 1; }
  elif [[ "$OSTYPE" == "darwin"* ]]; then
    "$poetry_home_root/bin/poetry" run python "$repo_root/setup.py" bdist_mac &> "$repo_root/build/build.log" || { echo -e "${BIRed}------------------------------------------${RST}"; cat "$repo_root/build/build.log"; echo -e "${BIRed}------------------------------------------${RST}"; echo -e "${BIRed}!!!${RST} Build failed, see the build log."; return 1; }
  fi
  "$poetry_home_root/bin/poetry" run python "$repo_root/tools/build_post_process.py" "build" || { echo -e "${BIRed}!!!>${RST} ${BIYellow}Failed to process dependencies${RST}"; return 1; }

  if [[ "$OSTYPE" == "darwin"* ]]; then
    macoscontents="$repo_root/build/AYON $ayon_version.app/Contents"
    macosdir="$macoscontents/MacOS"
    ayonexe="$macosdir/ayon"
    tmp_ayonexe="$macosdir/ayon_tmp"
    # force hide icon from Dock
    defaults write "$macoscontents/Info" LSUIElement 1

    # Fix codesign bug by creating copy of executable, removing source
    #   executable and replacing by the copy
    #   - this will clear cache of codesign
    cp "$ayonexe" "$tmp_ayonexe"
    rm "$ayonexe"
    mv "$tmp_ayonexe" "$ayonexe"

    # fix code signing issue
    echo -e "${BIGreen}>>>${RST} Fixing code signatures ...\c"
    codesign --remove-signature "$ayonexe" || { echo -e "${BIRed}FAILED${RST}"; return 1; }
  fi

  if [[ "$should_make_installer" == 1 ]]; then
    make_installer_raw
  fi

  echo -e "${BICyan}>>>${RST} All done. You will find AYON and build log in \c"
  echo -e "${BIWhite}$repo_root/build${RST} directory."
}

make_installer_raw() {
  "$poetry_home_root/bin/poetry" run python "$repo_root/tools/build_post_process.py" "make-installer" || { echo -e "${BIRed}!!!>${RST} ${BIYellow}Failed to create installer${RST}"; return 1; }
}

make_installer() {
  make_installer_raw
  echo -e "${BICyan}>>>${RST} All done. You will find AYON and build log in \c"
  echo -e "${BIWhite}$repo_root/build${RST} directory."
}

installer_post_process() {
  "$poetry_home_root/bin/poetry" run python "$repo_root/tools/installer_post_process.py" "$@"
}

run_from_code() {
  pushd "$repo_root" > /dev/null || return > /dev/null
  echo -e "${BIGreen}>>>${RST} Running AYON from code ..."
  "$poetry_home_root/bin/poetry" run python "$repo_root/start.py" "$@"
}

create_container () {
  if [ ! -f "$repo_root/build/docker-image.id" ]; then
    echo -e "${BIRed}!!!${RST} Docker command failed, cannot find image id."
    exit 1
  fi
  local id=$(<"$repo_root/build/docker-image.id")
  echo -e "${BIYellow}---${RST} Creating container from $id ..."
  cid="$(docker create $id bash)"
  if [ $? -ne 0 ] ; then
    echo -e "${BIRed}!!!${RST} Cannot create container."
    exit 1
  fi
}

retrieve_build_log () {
  create_container
  echo -e "${BIYellow}***${RST} Copying build log to ${BIWhite}$repo_root/build/build.log${RST}"
  docker cp "$cid:/opt/ayon-launcher/build/build.log" "$repo_root/build"
}

docker_build() {
  if [ -z "$1" ]; then
    dockerfile="Dockerfile"
    echo -e "${BIGreen}>>>${RST} Using default Dockerfile ..."
  else
    dockerfile="Dockerfile.$1"
    if [ ! -f "$repo_root/$dockerfile" ]; then
      echo -e "${BIRed}!!!${RST} Dockerfile for specifed platform ${BIWhite}$1${RST} doesn't exist."
      exit 1
    else
      echo -e "${BIGreen}>>>${RST} Using Dockerfile for ${BIWhite}$1${RST} ..."
    fi
  fi

  qtenv=""
  for var in "$@"
  do
    if [[ "$var" == '--use-pyside2' ]]; then
      $qtenv="pyside2"
      break
    fi
  done
  pushd "$repo_root" > /dev/null || return > /dev/null

  echo -e "${BIYellow}---${RST} Cleaning build directory ..."
  rm -rf "$repo_root/build" && mkdir "$repo_root/build" > /dev/null

  local version_command="import os;exec(open(os.path.join('$repo_root', 'version.py')).read());print(__version__);"
  local launcher_version="$(python <<< ${version_command})"

  echo -e "${BIGreen}>>>${RST} Running docker build ..."
  docker build --pull --iidfile $repo_root/build/docker-image.id --build-arg CUSTOM_QT_BINDING=$qtenv --build-arg BUILD_DATE=$(date -u +'%Y-%m-%dT%H:%M:%SZ') --build-arg VERSION=$launcher_version -t ynput/ayon-launcher:$launcher_version -f $dockerfile .
  if [ $? -ne 0 ] ; then
    echo $?
    echo -e "${BIRed}!!!${RST} Docker build failed."
    retrieve_build_log
    return 1
  fi

  echo -e "${BIGreen}>>>${RST} Copying build from container ..."
  create_container
  echo -e "${BIYellow}---${RST} Copying ..."
  docker cp "$cid:/opt/ayon-launcher/build/output" "$repo_root/build" || { echo -e "${BIRed}!!!${RST} Copying build failed."; return $?; }
  docker cp "$cid:/opt/ayon-launcher/build/build.log" "$repo_root/build" || { echo -e "${BIRed}!!!${RST} Copying log failed."; return $?; }
  docker cp "$cid:/opt/ayon-launcher/build/metadata.json" "$repo_root/build" || { echo -e "${BIRed}!!!${RST} Copying json failed."; return $?; }
  docker cp "$cid:/opt/ayon-launcher/build/installer" "$repo_root/build" || { echo -e "${BIRed}!!!${RST} Copying installer failed."; return $?; }

  echo -e "${BIGreen}>>>${RST} Fixing user ownership ..."
  local username="$(logname)"
  chown -R $username ./build

  echo -e "${BIGreen}>>>${RST} All done, you can delete container:"
  echo -e "${BIYellow}$cid${RST}"
}

default_help() {
  print_art
  echo "AYON desktop application tool"
  echo ""
  echo "Usage: ./make.sh [target]"
  echo ""
  echo "Runtime targets:"
  echo "  create-env                    Install Poetry and update venv by lock file"
  echo "  install-runtime-dependencies  Install runtime dependencies (Qt binding)"
  echo "  install-runtime               Alias for 'install-runtime-dependencies'"
  echo "  build                         Build desktop application"
  echo "  make-installer                Make desktop application installer"
  echo "  build-make-installer          Build desktop application and make installer"
  echo "  upload                        Upload installer to server"
  echo "  create-server-package         Create package ready for AYON server"
  echo "  run                           Run desktop application from code"
  echo "  docker-build [variant]        Build AYON using Docker. Variant can be 'centos7', 'debian', 'rocky8' or 'rocky9'"
  echo ""
}

main() {
  return_code=0
  detect_python || return_code=$?
  if [ $return_code != 0 ]; then
    exit $return_code
  fi

  # Use first argument, lower and keep only characters
  function_name="$(echo "$1" | tr '[:upper:]' '[:lower:]' | sed 's/[^a-z]*//g')"

  case $function_name in
    "createenv")
      create_env || return_code=$?
      exit $return_code
      ;;
    "installruntimedependencies"|"installruntime")
      install_runtime_dependencies || return_code=$?
      exit $return_code
      ;;
    "build"|"buildayon")
      build_ayon 0 || return_code=$?
      exit $return_code
      ;;
    "makeinstaller")
      make_installer || return_code=$?
      exit $return_code
      ;;
    "buildmakeinstaller")
      build_ayon 1 || return_code=$?
      exit $return_code
      ;;
    "upload")
      installer_post_process upload "${@:2}" || return_code=$?
      exit $return_code
      ;;
    "run")
      run_from_code "${@:2}" || return_code=$?
      exit $return_code
      ;;
    "dockerbuild")
      docker_build "${@:2}" || return_code=$?
      exit $return_code
      ;;
  esac

  if [ "$function_name" != "" ]; then
    echo -e "${BIRed}!!!${RST} Unknown function name: $function_name"
  fi

  default_help
  exit $return_code
}

main "$@"<|MERGE_RESOLUTION|>--- conflicted
+++ resolved
@@ -145,13 +145,8 @@
   local ssl_command
   ssl_command="import ssl;print(1 if ssl.OPENSSL_VERSION_INFO < (1, 1, 1) else 0)"
   local downgrade_urllib
-<<<<<<< HEAD
-  downgrade_urllib="$("$POETRY_HOME/venv/bin/python" <<< ${ssl_command})"
+  downgrade_urllib="$("$poetry_home_root/venv/bin/python" <<< ${ssl_command})"
   if [[ $downgrade_urllib -eq "1" ]]; then
-=======
-  downgrade_urllib="$("$poetry_home_root/venv/bin/python" <<< ${ssl_command})"
-  if [ $downgrade_urllib -eq "1" ]; then
->>>>>>> 96ea5f6d
     echo -e "${BIGreen}>>>${RST} Installing older urllib3 ..."
     "$poetry_home_root/venv/bin/python" -m pip install urllib3==1.26.16
   fi
