import os
import sys
import json
import time
import uuid
import ctypes
import tempfile
import traceback
import collections
import datetime
import logging
import shutil
import platform
import subprocess
import dataclasses
from enum import Enum
from abc import ABC, abstractmethod
from typing import Optional, Any, Generator

import ayon_api

from ayon_common.utils import (
    HEADLESS_MODE_ENABLED,
    extract_archive_file,
    is_staging_enabled,
    is_dev_mode_enabled,
    get_executables_info_by_version,
    get_downloads_dir,
    calculate_file_checksum,
)

from .exceptions import BundleNotFoundError, InstallerDistributionError
from .data_structures import (
    SourceInfo,
    Installer,
    AddonInfo,
    DependencyItem,
    Bundle,
)
from .utils import (
    get_addons_dir,
    get_dependencies_dir,
)
from .downloaders import (
    SourceDownloader,
    get_default_download_factory,
    DownloadFactory,
)

<<<<<<< HEAD

def _unknown_bool(self):
    return False


NOT_SET = type("UNKNOWN", (), {"__bool__": _unknown_bool})()
=======
NOT_SET = type("UNKNOWN", (), {"__bool__": lambda: False})()
DIST_PROGRESS_FILENAME = "dist_progress.json"
MOVE_WAIT_TRESHOLD_TIME = 20
IS_WINDOWS = platform.system().lower() == "windows"


class DistributionProgressInterupted(Exception):
    pass
>>>>>>> f07dec31


def _windows_dir_requires_permissions(dirpath: str) -> bool:
    try:
        # Attempt to create a temporary file in the folder
        temp_file_path = os.path.join(dirpath, uuid.uuid4().hex)
        with open(temp_file_path, "w"):
            pass
        os.remove(temp_file_path)  # Clean up temporary file
        return False

    except PermissionError:
        return True

    except BaseException as exc:
        print(
            "Failed to determine if root requires permissions."
            f"Unexpected error: {exc}"
        )
        return False


def _has_write_permissions(dirpath: str) -> bool:
    while not os.path.exists(dirpath):
        _dirpath = os.path.dirname(dirpath)
        if _dirpath == dirpath:
            print((
                "Failed to determine if root requires permissions."
                " The disk is probably not mounted."
            ))
            return False
        dirpath = _dirpath

    if IS_WINDOWS:
        if ctypes.windll.shell32.IsUserAnAdmin():
            return True

        return not _windows_dir_requires_permissions(dirpath)

    return os.access(dirpath, os.W_OK)


class UpdateState(Enum):
    UNKNOWN = "unknown"
    UPDATED = "udated"
    OUTDATED = "outdated"
    UPDATE_FAILED = "failed"
    MISS_SOURCE_FILES = "miss_source_files"


# --- Distribution metadata file ---
# The file is stored to destination directory to keep track of distribution
#   of the item.
class DistFileStates(Enum):
    moving = "moving"
    done = "done"
    failed = "failed"


def _read_progress_file(progress_dir: str):
    progress_path = os.path.join(progress_dir, DIST_PROGRESS_FILENAME)
    try:
        with open(progress_path, "r") as stream:
            return json.loads(stream.read())
    except Exception:
        return {}


def _store_progress_file(progress_dir: str, progress_info: dict[str, Any]):
    progress_path = os.path.join(progress_dir, DIST_PROGRESS_FILENAME)
    if not os.path.exists(progress_dir):
        os.makedirs(progress_dir, exist_ok=True)
    with open(progress_path, "w") as stream:
        json.dump(progress_info, stream)


def _create_progress_file(
    progress_dir: str,
    progress_id: str,
    checksum: Optional[str],
    checksum_algorithm: Optional[str],
    state: Optional[DistFileStates] = None
):
    if state is None:
        state = DistFileStates.moving

    progress_info = {
        # State of the progress
        "state": state.value,
        # Unique identifier of the progress
        "progress_id": progress_id,
        # Just a metadata about the file
        "checksum": checksum,
        "checksum_algorithm": checksum_algorithm,
        "dist_started": (
            datetime.datetime.now().strftime("%Y-%m-%d %H:%M:%S")
        ),
    }
    _store_progress_file(progress_dir, progress_info)


def _clean_dist_dir(dist_dirpath: str):
    if not os.path.exists(dist_dirpath):
        return
    for subname in os.listdir(dist_dirpath):
        if subname == DIST_PROGRESS_FILENAME:
            continue
        path = os.path.join(dist_dirpath, subname)
        if os.path.isdir(path):
            shutil.rmtree(path)
        else:
            os.remove(path)


def _wait_for_other_process(
    progress_dir: str,
    progress_id: str,
    log: logging.Logger,
) -> Generator[Optional[bool], None, None]:
    progress_path = os.path.join(progress_dir, DIST_PROGRESS_FILENAME)
    started = time.time()
    progress_existed = False
    threshold_time = None
    state = None
    output = False
    while True:
        if not os.path.exists(progress_path):
            if progress_existed:
                log.debug(
                    "Other processed didn't finish download or extraction,"
                    " trying to do so."
                )
            break

        progress_info = _read_progress_file(progress_dir)
        if progress_info.get("progress_id") == progress_id:
            break

        current_state = progress_info.get("state")

        if not progress_existed:
            log.debug(
                "Other process already created progress file"
                " in target directory. Waiting for finishing it."
            )

        progress_existed = True
        if current_state is None:
            log.warning(
                "Other process did not store 'state' to progress file."
            )
            break

        if current_state == DistFileStates.done.value:
            log.debug("Other process finished distribution.")
            output = True
            break

        if current_state == DistFileStates.failed.value:
            log.debug("Other process failed distribution.")
            state = current_state
            threshold_time = 0

        if current_state != state:
            started = time.time()
            threshold_time = None
            state = current_state

        if threshold_time is None:
            threshold_time = MOVE_WAIT_TRESHOLD_TIME

        if (time.time() - started) > threshold_time:
            log.debug(
                f"Waited for treshold time ({threshold_time}s)."
                f" Extracting downloaded content."
            )
            _clean_dist_dir(progress_dir)
            break
        yield None
    yield output


def change_permissions_recursive(path: str, mode: int = 0o777):
    if IS_WINDOWS or not os.path.exists(path):
        return

    if os.path.isfile(path):
        # If the path is a file, change its permissions directly
        os.chmod(path, mode)
        return

    # Traverse the directory tree starting from 'path' to top
    for root, dirnames, filenames in os.walk(path, topdown=False):
        # Change the permissions of each directory
        for dirname in dirnames:
            dirpath = os.path.join(root, dirname)
            os.chmod(dirpath, mode)

        for filename in filenames:
            filepath = os.path.join(root, filename)
            os.chmod(filepath, mode)


# --- Distribution download directories ---
# Where to store downloaded files before extration.
def _get_dist_download_dir(*args):
    return os.path.join(
        tempfile.gettempdir(), "ayon_dist_downloads", *args
    )


def _create_dist_expire_file(process_dir: str):
    """Create distribution temp directory with metadata file.

    The metadata file contains information about expiration time of the
        temp folder. Lifetime is 1 hour (more than should be needed).

    Args:
        process_dir (str): Path to distribution temp directory.

    """
    info_path = os.path.join(process_dir, "download_info.json")
    if os.path.exists(info_path):
        return

    if not os.path.exists(process_dir):
        os.makedirs(process_dir, exist_ok=True)

    with open(info_path, "w") as stream:
        json.dump(
            {"expiration_time": time.time() + (60 * 60)},
            stream,
        )

    change_permissions_recursive(process_dir)


def _dist_expire_file_expired(process_dir: str) -> bool:
    """Check if distribution temp directory is expired.

    Args:
        process_dir (str): Path to distribution temp directory.

    Returns:
        bool: Directory is expired and can be removed.

    """
    info_path = os.path.join(process_dir, "download_info.json")
    if not os.path.exists(info_path):
        return True

    try:
        with open(info_path, "r") as stream:
            data = json.load(stream)
    except Exception:
        data = {}
    expiration_time = data.get("expiration_time")
    if not isinstance(expiration_time, int):
        return False
    return expiration_time < time.time()


def _cleanup_dist_expire_dirs(process_dir: str):
    if not os.path.exists(process_dir):
        return
    for subname in os.listdir(process_dir):
        path = os.path.join(process_dir, subname)
        if os.path.isdir(path) and _dist_expire_file_expired(path):
            try:
                shutil.rmtree(path)
            except Exception:
                print(
                    f"Failed to remove expired distribution directory: {path}"
                )


def _cleanup_dist_download_dirs():
    """Clean up old distribution download directories.

    If distribution crashed in past this function makes sure they are removed.

    """
    _cleanup_dist_expire_dirs(_get_dist_download_dir())


class DistributeTransferProgress:
    """Progress of single source item in 'DistributionItem'.

    The item is to keep track of single source item.
    """

    def __init__(self):
        self._transfer_progress = ayon_api.TransferProgress()
        self._started = False
        self._failed = False
        self._fail_reason = None
        self._unzip_started = False
        self._unzip_finished = False
        self._hash_check_started = False
        self._hash_check_finished = False

    def set_started(self):
        """Call when source distribution starts."""

        self._started = True

    def set_failed(self, reason: str):
        """Set source distribution as failed.

        Args:
            reason (str): Error message why the transfer failed.

        """
        self._failed = True
        self._fail_reason = reason

    def set_hash_check_started(self):
        """Call just before hash check starts."""

        self._hash_check_started = True

    def set_hash_check_finished(self):
        """Call just after hash check finishes."""

        self._hash_check_finished = True

    def set_unzip_started(self):
        """Call just before unzip starts."""

        self._unzip_started = True

    def set_unzip_finished(self):
        """Call just after unzip finishes."""

        self._unzip_finished = True

    @property
    def is_running(self) -> bool:
        """Source distribution is in progress.

        Returns:
            bool: Transfer is in progress.
        """

        return bool(
            self._started
            and not self._failed
            and not self._hash_check_finished
        )

    @property
    def transfer_progress(self) -> ayon_api.TransferProgress:
        """Source file 'download' progress tracker.

        Returns:
            ayon_api.TransferProgress: Content download progress.

        """
        return self._transfer_progress

    @property
    def started(self) -> bool:
        return self._started

    @property
    def hash_check_started(self) -> bool:
        return self._hash_check_started

    @property
    def hash_check_finished(self) -> bool:
        return self._hash_check_finished

    @property
    def unzip_started(self) -> bool:
        return self._unzip_started

    @property
    def unzip_finished(self) -> bool:
        return self._unzip_finished

    @property
    def failed(self) -> bool:
        return self._failed or self._transfer_progress.failed

    @property
    def fail_reason(self) -> Optional[str]:
        return self._fail_reason or self._transfer_progress.fail_reason


class BaseDistributionItem(ABC):
    """Distribution item with sources and target directories.

    Distribution item can be an installer, addon or dependency package.
    Distribution item can be already distributed and don't need any
    progression. The item keeps track of the progress. The reason is to be
    able to use the distribution items as source data for UI without
    implementing the same logic.

    Distribution is "state" based. Distribution can be 'UPDATED' or 'OUTDATED'
    at the initialization. If item is 'UPDATED' the distribution is skipped
    and 'OUTDATED' will trigger the distribution process.

    Because the distribution may have multiple sources each source has own
    progress item.

    Args:
        download_dirpath (str): Path to directory where file is unzipped.
        state (UpdateState): Initial state (UpdateState.UPDATED or
            UpdateState.OUTDATED).
        checksum (Optional[str]): Hash of file for validation.
        checksum_algorithm (Optional[str]): Algorithm used to generate the hash.
        factory (DownloadFactory): Downloaders factory object.
        sources (List[SourceInfo]): Possible sources to receive the
            distribution item.
        downloader_data (Dict[str, Any]): More information for downloaders.
        item_label (str): Label used in log outputs (and in UI).
        progress_dir (Optional[str]): Directory where progress is stored for
            other processes.
        logger (Optional[logging.Logger]): Logger object.

    """
    def __init__(
        self,
        download_dirpath: str,
        state: UpdateState,
        checksum: Optional[str],
        checksum_algorithm: Optional[str],
        factory: DownloadFactory,
        sources: list[SourceInfo],
        downloader_data: dict[str, Any],
        item_label: str,
        progress_dir: Optional[str] = None,
        logger: Optional[logging.Logger] = None,
    ):
        if logger is None:
            logger = logging.getLogger(self.__class__.__name__)
        self.log: logging.Logger = logger
        self.state: UpdateState = state
        self.download_dirpath: str = download_dirpath
        self.checksum: Optional[str] = checksum
        self.checksum_algorithm: Optional[str] = checksum_algorithm
        self.factory: DownloadFactory = factory
        self.sources = self._prepare_sources(sources)
        self.downloader_data: dict[str, Any] = downloader_data
        self.item_label: str = item_label

        self._need_distribution = state != UpdateState.UPDATED
        self._current_source_progress = None
        self._used_source_progress = None
        self._used_source = None
        self._dist_started = False

        self._progress_id = uuid.uuid4().hex
        self._progress_dir = progress_dir

        self._error_msg = None
        self._error_detail = None

    @staticmethod
    def _prepare_sources(sources: list[SourceInfo]):
        return [
            (source, DistributeTransferProgress())
            for source in sources
        ]

    @property
    def need_distribution(self) -> bool:
        """Need distribution based on initial state.

        Returns:
            bool: Need distribution.

        """
        return self._need_distribution

    @property
    def current_source_progress(self) -> Optional[DistributeTransferProgress]:
        """Currently processed source progress object.

        Returns:
            Optional[DistributeTransferProgress]: Transfer progress or None.

        """
        return self._current_source_progress

    @property
    def used_source_progress(self) -> Optional[DistributeTransferProgress]:
        """Transfer progress that successfully distributed the item.

        Returns:
            Optional[DistributeTransferProgress]: Transfer progress or None.

        """
        return self._used_source_progress

    @property
    def used_source(self) -> Optional[dict[str, Any]]:
        """Data of source item.

        Returns:
            Optional[dict[str, Any]]: SourceInfo data or None.

        """
        return self._used_source

    @property
    def error_message(self) -> Optional[str]:
        """Reason why distribution item failed.

        Returns:
            Optional[str]: Error message.
        """

        return self._error_msg

    @property
    def error_detail(self) -> Optional[str]:
        """Detailed reason why distribution item failed.

        Returns:
            Optional[str]: Detailed information (maybe traceback).
        """

        return self._error_detail

    @property
    @abstractmethod
    def is_missing_permissions(self) -> bool:
        pass

    def _pre_source_process(self):
        if not os.path.exists(self.download_dirpath):
            os.makedirs(self.download_dirpath, exist_ok=True)

        change_permissions_recursive(self.download_dirpath)

    def _receive_file(
        self,
        source_data: dict[str, Any],
        source_progress: DistributeTransferProgress,
        downloader: SourceDownloader,
    ) -> Optional[str]:
        """Receive source filepath using source data and downloader.

        Args:
            source_data (dict[str, Any]): Source information.
            source_progress (DistributeTransferProgress): Object where to
                track process of a source.
            downloader (SourceDownloader): Downloader object which should care
                about receiving file from source.

        Returns:
            Optional[str]: Filepath to received file from source.

        """
        download_dirpath = self.download_dirpath

        try:
            filepath = downloader.download(
                source_data,
                download_dirpath,
                self.downloader_data,
                source_progress.transfer_progress,
            )
        except Exception:
            message = "Failed to download source"
            source_progress.set_failed(message)
            self.log.warning(
                f"{self.item_label}: {message}",
                exc_info=True
            )
            return None

        source_progress.set_hash_check_started()
        try:
            # WARNING This condition was added because addons don't have
            #   information about checksum at the moment.
            # TODO remove once addon can supply checksum.
            if self.checksum:
                downloader.check_hash(
                    filepath, self.checksum, self.checksum_algorithm
                )
            else:
                # Fill checksum automatically based on downloaded file
                # - still better than nothing
                if not self.checksum_algorithm:
                    self.checksum_algorithm = "sha256"
                self.checksum = calculate_file_checksum(
                    filepath, self.checksum_algorithm
                )

        except Exception:
            message = "File hash does not match"
            source_progress.set_failed(message)
            self.log.warning(
                f"{self.item_label}: {message}",
                exc_info=True
            )
            return None
        source_progress.set_hash_check_finished()
        return filepath

    def _post_source_process(
        self,
        filepath: str,
        source_data: dict[str, Any],
        source_progress: DistributeTransferProgress,
        downloader: SourceDownloader,
    ) -> Generator[Optional[bool], None, None]:
        """Process source after it is downloaded and validated.

        Override this method if downloaded file needs more logic to do, like
            extraction.

        This part will mark source as updated and will trigger cleanup of
        source files via downloader (e.g. to remove downloaded file).

        Args:
            filepath (str): Path to a downloaded source.
            source_data (dict[str, Any]): Source information data.
            source_progress (DistributeTransferProgress): Source progress.
            downloader (SourceDownloader): Object which cared about download
                of file.

        Returns:
            Generator[Optional[bool], None, None]: Post processing finished
                in a way that it is not needed to process other possible
                sources. Does not mean that it was successful. If yields None
                then is still working.

        """
        if filepath:
            self.state = UpdateState.UPDATED
            self._used_source = source_data

        downloader.cleanup(
            source_data,
            self.download_dirpath,
            self.downloader_data
        )
        yield bool(filepath)

    def _process_source(
        self,
        source: SourceInfo,
        source_progress: DistributeTransferProgress,
    ) -> Generator[Optional[bool], None, None]:
        """Process single source item.

        Cares about download, validate and process source.

        Args:
            source (SourceInfo): Source information.
            source_progress (DistributeTransferProgress): Object to keep track
                about process of a source.

        Returns:
            Generator[Optional[bool], None, None]: Source was processed so
                any other sources can be skipped. Does not have to be
                successfull. Is still working if yields None.

        """
        self._current_source_progress = source_progress
        source_progress.set_started()

        self._pre_source_process()
        try:
            downloader = self.factory.get_downloader(source.type)
        except Exception:
            message = f"Unknown downloader {source.type}"
            source_progress.set_failed(message)
            self.log.warning(message, exc_info=True)
            yield False
            return

        try:
            source_data = dataclasses.asdict(source)
            filepath = self._receive_file(
                source_data,
                source_progress,
                downloader
            )

            yield from self._post_source_process(
                filepath, source_data, source_progress, downloader
            )

        except Exception:
            message = "Failed to process source"
            source_progress.set_failed(message)
            self.log.warning(
                f"{self.item_label}: {message}",
                exc_info=True
            )
            yield False

    def _set_progress_state(self, state: DistFileStates):
        if not self._progress_dir:
            return

        progress_info = _read_progress_file(self._progress_dir)
        if progress_info.get("progress_id") != self._progress_id:
            # Ignore if wanted to set 'failed' state
            if state == DistFileStates.failed:
                return
            raise DistributionProgressInterupted(
                "Different process took over progress file."
            )

        progress_info["state"] = state.value
        if state == DistFileStates.done:
            # Update checksum if it was not set from server information
            if not progress_info["checksum"] and self.checksum:
                progress_info["checksum"] = self.checksum
                progress_info["checksum_algorithm"] = self.checksum_algorithm
            progress_info["dist_finished"] = (
                datetime.datetime.now().strftime("%Y-%m-%d %H:%M:%S")
            )

        _store_progress_file(self._progress_dir, progress_info)

    def _distribute(self) -> Generator[bool, None, None]:
        if not self.sources:
            message = (
                f"{self.item_label}: Don't have"
                " any sources to download from."
            )
            self.log.error(message)
            self._error_msg = message
            self.state = UpdateState.MISS_SOURCE_FILES
            yield True
            return

        # Progress file
        # - Check if other process/machine already started the job
        if self._progress_dir:
            result = False
            for result in _wait_for_other_process(
                self._progress_dir,
                self._progress_id,
                self.log
            ):
                if result is not None:
                    # Give other distribution items option to start waiting
                    #   cycle
                    yield False
                    break
                yield False

            if result is True:
                self.state = UpdateState.UPDATED
                self.log.info(f"{self.item_label}: Already distributed")
                yield True
                return

            _create_progress_file(
                self._progress_dir,
                self._progress_id,
                self.checksum,
                self.checksum_algorithm,
            )

        # Download
        for source, source_progress in self.sources:
            yield False
            result = False
            for result in self._process_source(source, source_progress):
                if result is not None:
                    break

            if result:
                break

        last_progress = self._current_source_progress
        self._current_source_progress = None
        if self.state == UpdateState.UPDATED:
            self._set_progress_state(DistFileStates.done)
            self._used_source_progress = last_progress
            self.log.info(f"{self.item_label}: Distributed")
        else:
            self._set_progress_state(DistFileStates.failed)
            self.log.error(f"{self.item_label}: Failed to distribute")
            self._error_msg = "Failed to receive or install source files"
        yield True

    def _post_distribute(self):
        pass

    def is_distributed(self):
        if not self.need_distribution:
            return True
        return self.state == UpdateState.UPDATED

    def distribute(self) -> Generator[bool, None, None]:
        """Execute distribution logic."""
        if self.is_distributed() or self._dist_started:
            yield True
            return

        self._dist_started = True
        try:
            try:
                for result in self._distribute():
                    if result:
                        break
                    yield False

            except DistributionProgressInterupted:
                wait_result = False
                for wait_result in _wait_for_other_process(
                    self._progress_dir, self._progress_id, self.log
                ):
                    if wait_result is not None:
                        break
                    yield False

                if wait_result:
                    self.state = UpdateState.UPDATED
                else:
                    self.state = UpdateState.UPDATE_FAILED
                    self._error_msg = (
                        "Other process took over distribution and failed."
                    )
                    self._error_detail = (
                        "Please try to start AYON again and contact"
                        " administrator if issue persist."
                    )
                    self.log.error(
                        f"{self.item_label}: {self._error_msg}"
                    )

        except Exception as exc:
            self.state = UpdateState.UPDATE_FAILED
            self._error_msg = str(exc)
            self._error_detail = "".join(
                traceback.format_exception(*sys.exc_info())
            )
            self.log.error(
                f"{self.item_label}: Distibution failed",
                exc_info=True
            )

        finally:
            if self.state == UpdateState.OUTDATED:
                self.state = UpdateState.UPDATE_FAILED
                self._error_msg = "Distribution failed"

            self._post_distribute()
            yield True


def create_tmp_file(
    suffix: Optional[str] = None,
    prefix: Optional[str] = None
) -> str:
    with tempfile.NamedTemporaryFile(
        suffix=suffix, prefix=prefix, delete=False
    ) as tmp:
        filepath = tmp.name
    return filepath


class InstallerDistributionItem(BaseDistributionItem):
    """Distribution of new version of AYON launcher/Installer."""

    def __init__(self, cleanup_on_fail: bool, *args, **kwargs):
        super().__init__(*args, **kwargs)
        self._cleanup_on_fail = cleanup_on_fail
        self._executable = None
        self._installer_path = None
        self._installer_error = None

    @property
    def executable(self) -> Optional[str]:
        """Path to distributed ayon executable.

        Returns:
            Optional[str]: Path to executable path which was distributed.

        """
        return self._executable

    @property
    def installer_path(self) -> Optional[str]:
        """Path to a distribution package/installer.

        This can be used as reference for user where to find downloaded
            installer on disk and distribute it manually.

        Returns:
            Optional[str]: Path to installer.

        """
        return self._installer_path

    @property
    def installer_error(self) -> Optional[str]:
        """Known installer error that happened during distribution.

        Returns:
            Optional[str]: Message that will be shown to user and logged
                out.

        """
        return self._installer_error

    @property
    def is_missing_permissions(self) -> bool:
        return not _has_write_permissions(
            os.path.dirname(os.path.dirname(sys.executable))
        )

    def _find_windows_executable(self, log_output: str):
        """Find executable path in log output.

        Setup exe should print out log output to a file where are described
        steps that happened during installation.

        Todos:
            Find a better way how to find out where AYON launcher was
                installed.

        Args:
            log_output (str): Output from installer log.

        """
        exe_name = "ayon.exe"
        for line in log_output.splitlines():
            idx = line.find(exe_name)
            if idx < 0:
                continue

            line = line[:idx + len(exe_name)]
            parts = line.split("\\")
            if len(parts) < 2:
                parts = line.replace("/", "\\").split("\\")

            last_part = parts.pop(-1)
            found_valid = False
            final_parts = []
            for part in parts:
                if found_valid:
                    final_parts.append(part)
                    continue
                part = part + "\\"
                while part:
                    if os.path.exists(part):
                        break
                    part = part[1:]

                if part:
                    found_valid = True
                    final_parts.append(part[:-1])
            final_parts.append(last_part)
            executable_path = "\\".join(final_parts)
            if os.path.exists(executable_path):
                return executable_path

    def _install_windows(self, filepath: str):
        """Install windows AYON launcher.

        Args:
            filepath (str): Path to setup.exe file.

        """
        install_root = os.path.dirname(os.path.dirname(sys.executable))

        # A file where installer may store log output
        log_file = create_tmp_file(suffix="ayon_install")
        # A file where installer may store output directory
        install_exe_tmp = create_tmp_file(suffix="ayon_install_dir")
        user_arg = "/CURRENTUSER"
        # Ask for admin permissions if user is not admin and
        if not _has_write_permissions(install_root):
            if HEADLESS_MODE_ENABLED:
                raise InstallerDistributionError((
                    "Installation requires administration permissions, which"
                    " cannot be granted in headless mode."
                ))
            user_arg = "/ALLUSERS"
        args = [
            filepath,
            user_arg,
            "/NOCANCEL",
            f"/LOG={log_file}",
            f"/INSTALLROOT={install_root}"
        ]
        if not HEADLESS_MODE_ENABLED:
            args.append("/SILENT")
        else:
            args.append("/VERYSILENT")

        env = dict(os.environ.items())
        env["AYON_INSTALL_EXE_OUTPUT"] = install_exe_tmp

        code = subprocess.call(args, env=env)
        with open(log_file, "r") as stream:
            log_output = stream.read()
        with open(install_exe_tmp, "r") as stream:
            install_exe_path = stream.read()
        os.remove(log_file)
        os.remove(install_exe_tmp)
        if code != 0:
            self.log.error(log_output)
            raise InstallerDistributionError(
                "Install process failed without known reason."
                " Try to install AYON manually."
            )

        executable = install_exe_path.strip() or None
        if not executable or not os.path.exists(executable):
            executable = self._find_windows_executable(log_output)

        self._executable = executable

    def _install_linux(self, filepath: str):
        """Install linux AYON launcher.

        Linux installations are just an archive file, so we attempt to unzip
            the new installation one level up of the one being run.

        Args:
            filepath (str): Path to a .tar.gz file.

        """
        install_root = os.path.dirname(os.path.dirname(sys.executable))

        self.log.info(
            f"Installing AYON launcher {filepath} into:\n{install_root}"
        )

        if not os.path.exists(install_root):
            os.makedirs(install_root, exist_ok=True)

        try:
            extract_archive_file(filepath, install_root)
        except Exception as e:
            self.log.error(e)
            raise InstallerDistributionError(
                "Install process failed without known reason."
                " Try to install AYON manually."
            )

        installer_dir = os.path.basename(filepath).replace(".tar.gz", "")
        executable = os.path.join(install_root, installer_dir, "ayon")
        self.log.info(f"Setting executable to {executable}")
        self._executable = executable

    def _install_macos(self, filepath: str):
        """Install macOS AYON launcher.

        Args:
            filepath (str): Path to a .dmg file.

        """
        import plistlib

        # Attach dmg file and read plist output (bytes)
        stdout = subprocess.check_output([
            "hdiutil", "attach", filepath, "-plist", "-nobrowse"
        ])
        mounted_volumes = []
        try:
            # Parse plist output and find mounted volume
            attach_info = plistlib.loads(stdout)
            for entity in attach_info["system-entities"]:
                mounted_volume = entity.get("mount-point")
                if mounted_volume:
                    mounted_volumes.append(mounted_volume)

            # We do expect there is only one .app in .dmg file
            src_path = None
            src_filename = None
            for mounted_volume in mounted_volumes:
                for filename in os.listdir(mounted_volume):
                    if filename.endswith(".app"):
                        src_filename = filename
                        src_path = os.path.join(mounted_volume, src_filename)
                        break

            if src_path is not None:
                # Copy the .app file to /Applications
                dst_dir = "/Applications"
                dst_path = os.path.join(dst_dir, src_filename)
                subprocess.run(["cp", "-rf", src_path, dst_dir])

        finally:
            # Detach mounted volume
            for mounted_volume in mounted_volumes:
                subprocess.run(["hdiutil", "detach", mounted_volume])

        # Find executable inside .app file and return its path
        contents_dir = os.path.join(dst_path, "Contents")
        # Load plist file and check for bundle executable
        plist_filepath = os.path.join(contents_dir, "Info.plist")
        if hasattr(plistlib, "load"):
            with open(plist_filepath, "rb") as stream:
                parsed_plist = plistlib.load(stream)
        else:
            parsed_plist = plistlib.readPlist(plist_filepath)
        executable_filename = parsed_plist.get("CFBundleExecutable")
        self._executable = os.path.join(
            contents_dir, "MacOS", executable_filename
        )

    def _install_file(self, filepath):
        """Trigger installation installer file based on platform."""

        # TODO consider using platform name in target folder
        #  - for windows and linux
        platform_name = platform.system().lower()
        if platform_name == "windows":
            self._install_windows(filepath)
        elif platform_name == "linux":
            self._install_linux(filepath)
        elif platform_name == "darwin":
            self._install_macos(filepath)
        else:
            raise InstallerDistributionError(
                f"Unsupported platform: {platform_name}"
            )

    def _post_source_process(
        self,
        filepath: str,
        source_data: dict[str, Any],
        source_progress: DistributeTransferProgress,
        downloader: SourceDownloader,
    ) -> Generator[Optional[bool], None, None]:
        self._installer_path = filepath
        success = False
        try:
            if filepath:
                self._install_file(filepath)
                success = True
            else:
                message = "File was not downloaded"
                source_progress.set_failed(message)

        except Exception as exc:
            message = "Installation failed"
            source_progress.set_failed(message)
            if isinstance(exc, InstallerDistributionError):
                self._installer_error = str(exc)
            else:
                self.log.warning(
                    f"{self.item_label}: {message}",
                    exc_info=True
                )
                self._installer_error = (
                    "Distribution of AYON launcher"
                    " failed with unexpected reason."
                )

        self.state = (
            UpdateState.UPDATED if success else UpdateState.UPDATE_FAILED
        )

        self._used_source = source_data
        if success or self._cleanup_on_fail:
            downloader.cleanup(
                source_data,
                self.download_dirpath,
                self.downloader_data
            )

        yield True


class DistributionItem(BaseDistributionItem):
    """Distribution item with sources and target directories.

    Distribution item for addons and dependency packages. They have defined
    unzip directory where the downloaded content is unzipped.

    Args:
        target_dirpath (str): Path to directory where zip is downloaded.
        download_dirpath (str): Path to directory where file is unzipped.
        state (UpdateState): Initial state (UpdateState.UPDATED or
            UpdateState.OUTDATED).
        file_hash (str): Hash of file for validation.
        factory (DownloadFactory): Downloaders factory object.
        sources (List[SourceInfo]): Possible sources to receive the
            distribution item.
        downloader_data (Dict[str, Any]): More information for downloaders.
        item_label (str): Label used in log outputs (and in UI).
        progress_dir (Optional[str]): Directory where progress is stored for
            other processes.
        logger (logging.Logger): Logger object.

    """
    def __init__(
        self, target_dirpath: str, unzip_temp_dir: str, *args, **kwargs
    ):
        self.target_dirpath = target_dirpath
        self.unzip_temp_dir = unzip_temp_dir
        super().__init__(*args, **kwargs)

    @property
    def is_missing_permissions(self) -> bool:
        return not _has_write_permissions(self.target_dirpath)

    def _post_source_process(
        self,
        filepath: str,
        source_data: dict[str, Any],
        source_progress: DistributeTransferProgress,
        downloader: SourceDownloader,
    ) -> Generator[Optional[bool], None, None]:
        source_progress.set_unzip_started()
        result = False
        for result in _wait_for_other_process(
            self._progress_dir, self._progress_id, self.log
        ):
            if result is not None:
                break
            yield None

        if result is True:
            self.state = UpdateState.UPDATED
            yield True
            return

        filename = os.path.basename(self.target_dirpath)
        unzip_dirpath = os.path.join(self.unzip_temp_dir, filename)
        # NOTE This is a workaround for dependency packages
        # TODO remove when dependency packages are not stored to directory
        #   ending with .zip
        if filepath == unzip_dirpath:
            filedir = os.path.dirname(filepath)
            ext = os.path.splitext(filepath)[-1]
            new_filepath = os.path.join(filedir, f"{uuid.uuid4().hex}{ext}")
            os.rename(filepath, new_filepath)
            filepath = new_filepath

        # Create directory
        os.makedirs(unzip_dirpath, exist_ok=True)
        change_permissions_recursive(unzip_dirpath)

        try:
            downloader.unzip(filepath, unzip_dirpath)
        except Exception:
            message = "Couldn't unzip source file"
            source_progress.set_failed(message)
            self.log.warning(
                f"{self.item_label}: {message}",
                exc_info=True
            )
            yield False
            return

        source_progress.set_unzip_finished()

        yield None

        result = False
        for result in _wait_for_other_process(
            self._progress_dir, self._progress_id, self.log
        ):
            if result is not None:
                break
            yield None

        if result is True:
            self.state = UpdateState.UPDATED
            yield True
            return

        failed = False
        renamed_mapping = []

        # Target directory can contain only distribution metadata file
        #   anything else is temporarily moved to different directory
        #   - next to target directory
        # NOTE: We might validate if the content is exactly same?
        tmp_subfolder = os.path.join(
            os.path.dirname(self.target_dirpath), uuid.uuid4().hex
        )
        if not os.path.exists(self.target_dirpath):
            os.makedirs(self.target_dirpath, exist_ok=True)
            change_permissions_recursive(self.target_dirpath)

        for name in os.listdir(self.target_dirpath):
            if name == DIST_PROGRESS_FILENAME:
                continue
            if not os.path.exists(tmp_subfolder):
                os.makedirs(tmp_subfolder, exist_ok=True)
                change_permissions_recursive(tmp_subfolder)

            current_path = os.path.join(self.target_dirpath, name)
            new_path = os.path.join(tmp_subfolder, name)
            try:
                os.rename(current_path, new_path)
            except Exception:
                message = (
                    "Target files already exist and can't be renamed."
                )
                source_progress.set_failed(message)
                self.log.warning(
                    f"{self.item_label}: {message}",
                    exc_info=True
                )
                failed = True
                break
            renamed_mapping.append((current_path, new_path))

        if failed:
            # Rollback renamed files
            for src_path, renamed_path in renamed_mapping:
                os.rename(renamed_path, src_path)
            yield False
            return

        # Move unzipped content to target directory
        moved_paths = []
        for subname in os.listdir(unzip_dirpath):
            target_path = os.path.join(self.target_dirpath, subname)
            src_path = os.path.join(unzip_dirpath, subname)
            dst_path = os.path.join(self.target_dirpath, subname)
            try:
                os.rename(src_path, dst_path)
            except Exception:
                message = (
                    "Failed to move unzipped content to target directory."
                )
                source_progress.set_failed(message)
                self.log.warning(
                    f"{self.item_label}: {message}",
                    exc_info=True
                )
                failed = True
                break

            moved_paths.append(target_path)

        # Handle failed movement
        if failed:
            # Remove moved files
            for path in moved_paths:
                if os.path.isfile(path):
                    os.remove(path)
                else:
                    shutil.rmtree(path)

            # Rename renamed files back to original
            for src_path, renamed_path in renamed_mapping:
                os.rename(renamed_path, src_path)

        # Remove temp subfolder used for renaming
        if os.path.exists(tmp_subfolder):
            shutil.rmtree(tmp_subfolder)

        if failed:
            yield False
            return

        yield from super()._post_source_process(
            filepath, source_data, source_progress, downloader
        )

    def _post_distribute(self):
        if (
            self.state != UpdateState.UPDATED
            and self.target_dirpath
            and os.path.isdir(self.target_dirpath)
        ):
            self.log.debug(f"Cleaning {self.target_dirpath}")
            # TODO use '_clean_dist_dir' when backwards compatibility with
            #   previous versions of AYON launchers is not needed.
            # _clean_dist_dir(self.target_dirpath)
            shutil.rmtree(self.target_dirpath)


class AYONDistribution:
    """Distribution control.

    Receive information from server what addons and dependency packages
    should be available locally and prepare/validate their distribution.

    Arguments are available for testing of the class.

    Args:
        addon_dirpath (Optional[str]): Where addons will be stored.
        dependency_dirpath (Optional[str]): Where dependencies will be stored.
        dist_factory (Optional[DownloadFactory]): Factory which cares about
            downloading of items based on source type.
        installers_info (Optional[list[dict[str, Any]]]): List of prepared
            installers' info.
        addons_info (Optional[list[dict[str, Any]]]): List of prepared
            addons' info.
        dependency_packages_info (Optional[list[dict[str, Any]]]): Info
            about packages from server.
        bundles_info (Optional[dict[str, Any]]): Info about
            bundles.
        studio_bundle_name (Optional[str]): Name of studio bundle to use.
        project_bundle_name (Optional[str]): Name of project bundle to use.
        project_name (Optional[str]): Name of project for which project bundle
            can be auto-detected.
        use_staging (Optional[bool]): Use staging versions of an addon.
            If not passed, 'is_staging_enabled' is used as default value.
        use_dev (Optional[bool]): Use develop versions of an addon.
            If not passed, 'is_dev_mode_enabled' is used as default value.
        skip_installer_dist (bool): Skip installer distribution. This
            is for testing purposes and for running from code.

    """
    def __init__(
        self,
        addon_dirpath: Optional[str] = None,
        dependency_dirpath: Optional[str] = None,
        dist_factory: Optional[DownloadFactory] = None,
        installers_info: Optional[list[dict[str, Any]]] = NOT_SET,
        addons_info: Optional[list[dict[str, Any]]] = NOT_SET,
        dependency_packages_info: Optional[list[dict[str, Any]]] = NOT_SET,
        bundles_info: Optional[list[dict[str, Any]]] = NOT_SET,
        studio_bundle_name: Optional[str] = NOT_SET,
        project_bundle_name: Optional[str] = NOT_SET,
        project_name: Optional[str] = NOT_SET,
        use_staging: Optional[bool] = None,
        use_dev: Optional[bool] = None,
        active_user: Optional[bool] = None,
        skip_installer_dist: bool = False,
    ):
        self._log = None

        self._dist_started = False

        self._addons_dirpath = addon_dirpath or get_addons_dir()
        self._dependency_dirpath = dependency_dirpath or get_dependencies_dir()
        self._dist_factory = (
            dist_factory or get_default_download_factory()
        )

<<<<<<< HEAD
        if studio_bundle_name is NOT_SET:
            studio_bundle_name = (
                os.environ.get("AYON_STUDIO_BUNDLE_NAME") or NOT_SET
            )

        if project_bundle_name is NOT_SET:
            project_bundle_name = (
                os.environ.get("AYON_BUNDLE_NAME") or NOT_SET
            )

        if project_name is NOT_SET:
            project_name = os.environ.get("AYON_PROJECT_NAME") or NOT_SET
=======
        # Where addon zip files and dependency packages are downloaded
        self._dist_download_dirs = []
        self._dist_unzip_dirs = []

        self._dist_addons_unzip_temp = os.path.join(
            self._addons_dirpath, ".unzip_temp"
        )
        self._dist_dep_packages_unzip_temp = os.path.join(
            self._dependency_dirpath, ".unzip_temp"
        )

        if bundle_name is NOT_SET:
            bundle_name = os.environ.get("AYON_BUNDLE_NAME") or NOT_SET
>>>>>>> f07dec31

        self._installers_info = installers_info
        self._installer_items = NOT_SET
        self._expected_installer_version = NOT_SET
        self._installer_item = NOT_SET
        self._installer_executable = NOT_SET
        self._skip_installer_dist = skip_installer_dist
        self._installer_filepath = None
        self._installer_dist_error = None

        # Raw addons data from server
        self._addons_info = addons_info
        # Prepared data as Addon objects
        self._addon_items = NOT_SET
        # Distrubtion items of addons
        #   - only those addons and versions that should be distributed
        self._addon_dist_items = NOT_SET

        # Raw dependency packages data from server
        self._dependency_packages_info = dependency_packages_info
        # Prepared dependency packages as objects
        self._dependency_packages_items = NOT_SET
        # Dependency package item that should be used
        self._dependency_package_item = NOT_SET
        # Distribution item of dependency package
        self._dependency_dist_item = NOT_SET

        # Raw bundles data from server
        self._bundles_info = bundles_info
        # Bundles as objects
        self._bundle_items = NOT_SET

        # Bundle that should be used in production
        self._studio_production_bundle = NOT_SET
        # Bundle that should be used in staging
        self._studio_staging_bundle = NOT_SET
        # Bundle that should be used in dev
        self._studio_dev_bundle = NOT_SET
        # Boolean that defines if staging bundle should be used
        self._use_staging = use_staging
        self._use_dev = use_dev
        self._active_user = active_user

        # Specific bundle name should be used
        self._studio_bundle_name = studio_bundle_name
        self._project_bundle_name = project_bundle_name
        self._project_name = project_name

        # Final bundles that will be used
        self._studio_bundle = NOT_SET
        self._project_bundle = NOT_SET

    @property
    def active_user(self) -> str:
        if self._active_user is None:
            user = ayon_api.get_user()
            self._active_user = user["name"]
        return self._active_user

    @property
    def use_staging(self) -> bool:
        """Staging version of a bundle should be used.

        This value is completely ignored if specific bundle name should
            be used.

        Returns:
            bool: True if staging version should be used.

        """
        if self._use_staging is None:
            self._use_staging = is_staging_enabled()

        if self._use_staging and self.use_dev:
            self._use_staging = False
        return self._use_staging

    @property
    def use_dev(self) -> bool:
        """Develop version of a bundle should be used.

        This value is completely ignored if specific bundle name should
            be used.

        Returns:
            bool: True if staging version should be used.

        """
        if self._use_dev is None:
            if self._studio_bundle_name is NOT_SET:
                self._use_dev = is_dev_mode_enabled()
            else:
                bundle = next(
                    (
                        bundle
                        for bundle in self.bundle_items
                        if bundle.name == self._studio_bundle_name
                    ),
                    None
                )
                if bundle is not None:
                    self._use_dev = bundle.is_dev
                else:
                    self._use_dev = False
        return self._use_dev

    @property
    def log(self) -> logging.Logger:
        """Helper to access logger.

        Returns:
             logging.Logger: Logger instance.

        """
        if self._log is None:
            self._log = logging.getLogger(self.__class__.__name__)
        return self._log

    @property
    def bundles_info(self) -> list[dict[str, Any]]:
        """

        Returns:
            list[dict[str, Any]]: Bundles information from server.

        """
        if self._bundles_info is NOT_SET:
            self._bundles_info = ayon_api.get_bundles()["bundles"]
        return self._bundles_info

    @property
    def bundle_items(self) -> list[Bundle]:
        """

        Returns:
            list[Bundle]: List of bundles info.

        """
        if self._bundle_items is NOT_SET:
            self._bundle_items = [
                Bundle.from_dict(info)
                for info in self.bundles_info
            ]
        return self._bundle_items

    @property
    def studio_production_bundle(self) -> Optional[Bundle]:
        """

        Returns:
            Optional[Bundle]: Bundle that should be used in production.

        """
        if self._studio_production_bundle is NOT_SET:
            self._prepare_bundles()
        return self._studio_production_bundle

    @property
    def studio_staging_bundle(self) -> Optional[Bundle]:
        """

        Returns:
            Optional[Bundle]: Bundle that should be used in staging.

        """
        if self._studio_staging_bundle is NOT_SET:
            self._prepare_bundles()
        return self._studio_staging_bundle

    @property
    def studio_dev_bundle(self) -> Optional[Bundle]:
        """

        Returns:
            Optional[Bundle]: Bundle that should be used in dev.

        """
        if self._studio_dev_bundle is NOT_SET:
            self._prepare_bundles()
        return self._studio_dev_bundle

    @property
    def studio_bundle_to_use(self) -> Optional[Bundle]:
        """

        Returns:
            Optional[Bundle]: Bundle that should be used in distribution.

        """
        if self._studio_bundle is not NOT_SET:
            return self._studio_bundle

        self._prepare_bundles()
        if self._studio_bundle_name is NOT_SET:
            if self.use_staging:
                self._studio_bundle = self.studio_staging_bundle
            elif self.use_dev:
                self._studio_bundle = self.studio_dev_bundle
            else:
                self._studio_bundle = self.studio_production_bundle
            return self._studio_bundle

        bundle = next(
            (
                bundle
                for bundle in self.bundle_items
                if bundle.name == self._studio_bundle_name
            ),
            None
        )
        if bundle is None:
            raise BundleNotFoundError(self._studio_bundle_name)
        self._studio_bundle = bundle
        return self._studio_bundle

    @property
    def project_bundle_to_use(self) -> Optional[Bundle]:
        """Bundle that will be used for distribution.

        Bundle that should be used can be affected by 'project_bundle_name',
            'project_name', 'studio_bundle_name' or 'use_staging'.

        Returns:
            Optional[Bundle]: Bundle that will be used for distribution
                or None.

        Raises:
            BundleNotFoundError: When bundle name to use is defined
                but is not available on server.

        """
        if not self._project_bundle:
            project_bundle = self._get_project_bundle()
            if not project_bundle:
                project_bundle = self.studio_bundle_to_use
            self._project_bundle = project_bundle
        return self._project_bundle

    @property
    def project_bundle_name_to_use(self) -> Optional[str]:
        """Name of bundle that will be used for distribution.

        Returns:
            Optional[str]: Name of bundle that will be used for
                distribution.

        """
        bundle = self.project_bundle_to_use
        return None if bundle is None else bundle.name

    @property
    def installers_info(self) -> list[dict[str, Any]]:
        """Installers information from server.

        Returns:
            list[dict[str, Any]]: Installers information from server.

        """
        if self._installers_info is NOT_SET:
            self._installers_info = ayon_api.get_installers()["installers"]
        return self._installers_info

    @property
    def installer_items(self) -> list[Installer]:
        """Installers as objects.

        Returns:
            list[Installer]: List of installers info from server.

        """
        if self._installer_items is NOT_SET:
            self._installer_items = [
                Installer.from_dict(info)
                for info in self.installers_info
            ]
        return self._installer_items

    @property
    def expected_installer_version(self) -> Optional[str]:
        """Excepted installer version.

        Returns:
            Optional[str]: Expected installer version or None defined by
                bundle that should be used.

        """
        if self._expected_installer_version is not NOT_SET:
            return self._expected_installer_version

        bundle = self.project_bundle_to_use
        version = None if bundle is None else bundle.installer_version
        self._expected_installer_version = version
        return version

    @property
    def need_installer_change(self) -> bool:
        """Installer should be changed.

        Current installer is using different version than what is expected
            by bundle.

        Returns:
            bool: True if installer should be changed.

        """
        if self._skip_installer_dist:
            return False

        version = os.getenv("AYON_VERSION")
        return version != self.expected_installer_version

    @property
    def need_installer_distribution(self) -> bool:
        """Installer distribution is needed.

        Todos:
            Add option to skip if running from code?

        Returns:
            bool: True if installer distribution is needed.

        """
        if not self.need_installer_change:
            return False

        return self.installer_executable is None

    @property
    def installer_dist_error(self) -> Optional[str]:
        """Installer distribution error message.

        Returns:
              Optional[str]: Error that happened during installer
                distribution.

        """
        return self._installer_dist_error

    @property
    def installer_filepath(self) -> Optional[str]:
        """Path to a distribution package/installer.

        This can be used as reference for user where to find downloaded
            installer on disk and distribute it manually.

        Returns:
            Optional[str]: Path to installer.

        """
        return self._installer_filepath

    @property
    def installer_executable(self) -> Optional[str]:
        """Path to installer executable that should be used.

        Notes:
            The 'installer_executable' is maybe confusing naming. It might be
                called 'ayon_executable'?

        Returns:
            Optional[str]: Path to installer executable that should be
                used. None if executable is not found and must be distributed
                or bundle does not have defined an installer to use.

        """
        if self._installer_executable is not NOT_SET:
            return self._installer_executable

        path = None
        if not self.need_installer_change:
            path = sys.executable

        else:
            # Compare existing executable with current executable
            current_executable = sys.executable
            # Use 'ayon.exe' for executable lookup on Windows
            root, filename = os.path.split(current_executable)
            if filename == "ayon_console.exe":
                current_executable = os.path.join(root, "ayon.exe")

            # TODO look to expected target install directory too
            executables_info = get_executables_info_by_version(
                self.expected_installer_version)
            for executable_info in executables_info:
                executable_path = executable_info.get("executable")
                if (
                    not os.path.exists(executable_path)
                    or executable_path == current_executable
                ):
                    continue
                path = executable_path
                break

            # Make sure current executable filename is used on Windows
            if path and filename == "ayon_console.exe":
                path = os.path.join(os.path.dirname(path), filename)

        self._installer_executable = path
        return path

    @property
    def installer_item(self):
        """Installer item that should be used for distribution.

        Returns:
            Union[Installer, None]: Installer information item.

        """
        if self._installer_item is not NOT_SET:
            return self._installer_item

        final_item = None
        expected_version = self.expected_installer_version
        if expected_version:
            final_item = next(
                (
                    item
                    for item in self.installer_items
                    if (
                        item.version == expected_version
                        and item.platform_name == platform.system().lower()
                    )
                ),
                None
            )

        self._installer_item = final_item
        return final_item

    def distribute_installer(self):
        """Distribute installer."""

        installer_item = self.installer_item
        if installer_item is None:
            self._installer_executable = None
            self._installer_dist_error = (
                f"Bundle '{self.project_bundle_name_to_use}'"
                " does not have set installer version to use."
            )
            return

        downloader_data = {
            "type": "installer",
            "version": installer_item.version,
            "filename": installer_item.filename,
        }

        tmp_used = False
        downloads_dir = get_downloads_dir()
        if not downloads_dir or not os.path.exists(downloads_dir):
            tmp_used = True
            downloads_dir = tempfile.mkdtemp(prefix="ayon_installer")
            change_permissions_recursive(downloads_dir)

        dist_item = None
        try:
            dist_item = InstallerDistributionItem(
                tmp_used,
                downloads_dir,
                UpdateState.OUTDATED,
                installer_item.checksum,
                installer_item.checksum_algorithm,
                self._dist_factory,
                list(installer_item.sources),
                downloader_data,
                f"Installer {installer_item.version}",
            )

            if (
                platform.system().lower() != "windows"
                and dist_item.is_missing_permissions
            ):
                self._installer_dist_error = (
                    "Your user does not have required permissions to update"
                    " AYON launcher."
                    " Please contact your administrator, or use user"
                    " with permissions."
                )
                return

            for result in dist_item.distribute():
                if result:
                    break

            self._installer_executable = dist_item.executable
            if dist_item.installer_error is not None:
                self._installer_dist_error = dist_item.installer_error

            elif dist_item.state == UpdateState.MISS_SOURCE_FILES:
                self._installer_dist_error = (
                    "Couldn't find valid installer source for required"
                    f" AYON launcher version {installer_item.version}."
                )

            elif not self._installer_executable:
                self._installer_dist_error = (
                    "Couldn't find installed AYON launcher."
                    " Please try to launch AYON manually."
                )

        except Exception:
            self.log.warning(
                "Installer distribution failed do to unknown reasons.",
                exc_info=True
            )
            self._installer_dist_error = (
                f"Distribution of AYON launcher {installer_item.version}"
                " failed with unexpected reason."
            )

        finally:
            if dist_item is not None:
                self._installer_filepath = dist_item.installer_path

            if tmp_used and os.path.exists(downloads_dir):
                shutil.rmtree(downloads_dir)

    @property
    def addons_info(self) -> dict[str, dict[str, Any]]:
        """Server information about available addons.

        Returns:
            dict[str, dict[str, Any]]: Addon info by addon name.

        """
        if self._addons_info is NOT_SET:
            # Use details to get information about client.zip
            server_info = ayon_api.get_addons_info(details=True)
            self._addons_info = server_info["addons"]
        return self._addons_info

    @property
    def addon_items(self) -> dict[str, AddonInfo]:
        """Information about available addons on server.

        Addons may require distribution of files. For those addons will be
        created 'DistributionItem' handling distribution itself.

        Returns:
            dict[str, AddonInfo]: Addon info object by addon name.

        """
        if self._addon_items is NOT_SET:
            addons_info = {}
            for addon in self.addons_info:
                addon_info = AddonInfo.from_dict(addon)
                addons_info[addon_info.name] = addon_info
            self._addon_items = addons_info
        return self._addon_items

    @property
    def dependency_packages_info(self) -> list[dict[str, Any]]:
        """Server information about available dependency packages.

        Notes:
            For testing purposes it is possible to pass dependency packages
                information to '__init__'.

        Returns:
            list[dict[str, Any]]: Dependency packages information.

        """
        if self._dependency_packages_info is NOT_SET:
            self._dependency_packages_info = (
                ayon_api.get_dependency_packages())["packages"]
        return self._dependency_packages_info

    @property
    def dependency_packages_items(self) -> dict[str, DependencyItem]:
        """Dependency packages as objects.

        Returns:
            dict[str, DependencyItem]: Dependency packages as objects by name.

        """
        if self._dependency_packages_items is NOT_SET:
            dependenc_package_items = {}
            for item in self.dependency_packages_info:
                item = DependencyItem.from_dict(item)
                dependenc_package_items[item.filename] = item
            self._dependency_packages_items = dependenc_package_items
        return self._dependency_packages_items

    @property
    def dependency_package_item(self) -> Optional[DependencyItem]:
        """Dependency package item that should be used by bundle.

        Returns:
            Optional[DependencyItem]: None if bundle does not have
                specified dependency package.

        """
        if self._dependency_package_item is NOT_SET:
            dependency_package_item = None
            bundle = self.project_bundle_to_use
            if bundle is not None:
                package_name = bundle.dependency_packages.get(
                    platform.system().lower()
                )
                dependency_package_item = self.dependency_packages_items.get(
                    package_name)
            self._dependency_package_item = dependency_package_item
        return self._dependency_package_item

<<<<<<< HEAD
=======
    def _prepare_bundles(self):
        production_bundle = None
        staging_bundle = None
        dev_bundle = None
        for bundle in self.bundle_items:
            if bundle.is_production:
                production_bundle = bundle
            if bundle.is_staging:
                staging_bundle = bundle
            if bundle.is_dev and bundle.active_dev_user == self.active_user:
                dev_bundle = bundle
        self._production_bundle = production_bundle
        self._staging_bundle = staging_bundle
        self._dev_bundle = dev_bundle

    def _prepare_current_addon_dist_items(self) -> list[dict[str, Any]]:
        addons_metadata = self.get_addons_metadata()
        output = []
        addon_versions = {}
        dev_addons = {}
        bundle = self.bundle_to_use
        if bundle is not None:
            dev_addons = bundle.addons_dev_info
            addon_versions = bundle.addon_versions

        unzip_temp = os.path.join(self._addons_dirpath, ".unzip_temp")
        if not os.path.exists(unzip_temp):
            os.makedirs(unzip_temp)
            change_permissions_recursive(unzip_temp)

        for addon_name, addon_item in self.addon_items.items():
            # Dev mode can redirect addon directory elsewhere
            if self.use_dev:
                dev_addon_info = dev_addons.get(addon_name)
                if dev_addon_info is not None and dev_addon_info.enabled:
                    continue

            addon_version = addon_versions.get(addon_name)
            # Addon is not in bundle -> Skip
            if addon_version is None:
                continue

            addon_version_item = addon_item.versions.get(addon_version)
            # Addon version is not available in addons info
            # - TODO handle this case (raise error, skip, store, report, ...)
            if addon_version_item is None:
                print(
                    f"Version '{addon_version}' of addon '{addon_name}'"
                    " is not available on server."
                )
                continue

            if not addon_version_item.require_distribution:
                continue
            full_name = addon_version_item.full_name
            addon_dest = os.path.join(self._addons_dirpath, full_name)
            self.log.debug(f"Checking {full_name} in {addon_dest}")
            progress_info = _read_progress_file(addon_dest)
            state = UpdateState.OUTDATED
            if progress_info:
                if progress_info.get("state") == DistFileStates.done.value:
                    state = UpdateState.UPDATED
            else:
                addon_in_metadata = (
                    addon_name in addons_metadata
                    and addon_version_item.version in (
                        addons_metadata[addon_name]
                    )
                )
                if addon_in_metadata and os.path.isdir(addon_dest):
                    self.log.debug(
                        f"Addon version folder {addon_dest} already exists."
                    )
                    state = UpdateState.UPDATED
                    # Auto-create addons dist file extracted with old versions
                    _create_progress_file(
                        addon_dest,
                        uuid.uuid4().hex,
                        addon_version_item.checksum,
                        addon_version_item.checksum_algorithm,
                    )

            download_dir = _get_dist_download_dir(uuid.uuid4().hex)
            unzip_dir = os.path.join(unzip_temp, uuid.uuid4().hex)
            self._dist_download_dirs.append(download_dir)
            self._dist_unzip_dirs.append(unzip_dir)
            downloader_data = {
                "type": "addon",
                "name": addon_name,
                "version": addon_version
            }
            dist_item = DistributionItem(
                addon_dest,
                unzip_dir,
                download_dirpath=download_dir,
                state=state,
                checksum=addon_version_item.checksum,
                checksum_algorithm=addon_version_item.checksum_algorithm,
                factory=self._dist_factory,
                sources=list(addon_version_item.sources),
                downloader_data=downloader_data,
                item_label=full_name,
                progress_dir=addon_dest,
                logger=self.log
            )
            output.append({
                "dist_item": dist_item,
                "addon_name": addon_name,
                "addon_version": addon_version,
                "addon_item": addon_item,
                "addon_version_item": addon_version_item,
            })
        return output

    def _prepare_dependency_progress(self) -> Optional[DistributionItem]:
        package = self.dependency_package_item
        if package is None:
            return None

        metadata = self.get_dependency_metadata()
        downloader_data = {
            "type": "dependency_package",
            "name": package.filename,
            "platform": package.platform_name
        }
        package_dir = os.path.join(
            self._dependency_dirpath, package.filename
        )
        # Future compatibility for dependency packages without .zip in dirname
        new_basename = os.path.splitext(package.filename)[0]
        new_package_dir = os.path.join(self._dependency_dirpath, new_basename)

        download_dir = _get_dist_download_dir(uuid.uuid4().hex)
        unzip_dir = os.path.join(self._dependency_dirpath, uuid.uuid4().hex)
        self._dist_download_dirs.append(download_dir)
        self._dist_unzip_dirs.append(unzip_dir)

        self.log.debug(f"Checking {package.filename} in {package_dir}")
        state = UpdateState.OUTDATED
        progress_info = _read_progress_file(package_dir)
        new_progress_info = _read_progress_file(new_package_dir)
        if progress_info:
            if progress_info.get("state") == DistFileStates.done.value:
                state = UpdateState.UPDATED

        elif new_progress_info:
            if new_progress_info.get("state") == DistFileStates.done.value:
                state = UpdateState.UPDATED
                package_dir = new_package_dir

        elif (
            os.path.isdir(package_dir)
            and package.filename in metadata
        ):
            state = UpdateState.UPDATED
            # Autofix dependency packages extracted with old versions
            _create_progress_file(
                package_dir,
                uuid.uuid4().hex,
                package.checksum,
                package.checksum_algorithm,
            )

        return DistributionItem(
            package_dir,
            unzip_dir,
            download_dirpath=download_dir,
            state=state,
            checksum=package.checksum,
            checksum_algorithm=package.checksum_algorithm,
            factory=self._dist_factory,
            sources=package.sources,
            downloader_data=downloader_data,
            item_label=os.path.splitext(package.filename)[0],
            progress_dir=package_dir,
            logger=self.log,
        )

>>>>>>> f07dec31
    def get_addon_dist_items(self) -> list[dict[str, Any]]:
        """Addon distribution items.

        These items describe source files required by addon to be available on
        machine. Each item may have 0-n source information from where can be
        obtained. If file is already available it's state will be 'UPDATED'.

        Example output:
            [
                {
                    "dist_item": DistributionItem,
                    "addon_name": str,
                    "addon_version": str,
                    "addon_item": AddonInfo,
                    "addon_version_item": AddonVersionInfo
                }, {
                    ...
                }
            ]

        Returns:
             list[dict[str, Any]]: Distribution items with addon version item.

        """
        if self._addon_dist_items is NOT_SET:
            self._addon_dist_items = (
                self._prepare_current_addon_dist_items())
        return self._addon_dist_items

    def get_dependency_dist_item(self) -> Optional[DistributionItem]:
        """Dependency package distribution item.

        Item describe source files required by server to be available on
        machine. Item may have 0-n source information from where can be
        obtained. If file is already available it's state will be 'UPDATED'.

        'None' is returned if server does not have defined any dependency
        package.

        Returns:
            Optional[DistributionItem]: Dependency item or None if server
                does not have specified any dependency package.

        """
        if self._dependency_dist_item is NOT_SET:
            self._dependency_dist_item = self._prepare_dependency_progress()
        return self._dependency_dist_item

    def get_dependency_metadata_filepath(self) -> str:
        """Path to distribution metadata file.

        Metadata contain information about distributed packages, used source,
        expected file hash and time when file was distributed.

        Returns:
            str: Path to a file where dependency package metadata are stored.

        """
        return os.path.join(self._dependency_dirpath, "dependency.json")

    def get_addons_metadata_filepath(self) -> str:
        """Path to addons metadata file.

        Metadata contain information about distributed addons, used sources,
        expected file hashes and time when files were distributed.

        Returns:
            str: Path to a file where addons metadata are stored.

        """
        return os.path.join(self._addons_dirpath, "addons.json")

    @staticmethod
    def read_metadata_file(
        filepath: str,
        default_value: Optional[Any] = None,
    ) -> dict[str, Any]:
        """Read json file from path.

        Method creates the file when does not exist with default value.

        Args:
            filepath (str): Path to json file.
            default_value (Union[Dict[str, Any], List[Any], None]): Default
                value if the file is not available (or valid).

        Returns:
            Union[Dict[str, Any], List[Any]]: Value from file.
        """

        if default_value is None:
            default_value = {}

        if not os.path.exists(filepath):
            return default_value

        try:
            with open(filepath, "r") as stream:
                data = json.load(stream)
        except ValueError:
            data = default_value
        return data

    @staticmethod
    def save_metadata_file(filepath: str, data: dict[str, Any]):
        """Store data to json file.

        Method creates the file when does not exist.

        Args:
            filepath (str): Path to json file.
            data (dict[str, Any]): Data to store into file.

        """
        dirpath = os.path.dirname(filepath)
        os.makedirs(dirpath, exist_ok=True)
        with open(filepath, "w") as stream:
            json.dump(data, stream, indent=4)
        change_permissions_recursive(dirpath)

    def get_dependency_metadata(self) -> dict[str, Any]:
        filepath = self.get_dependency_metadata_filepath()
        return self.read_metadata_file(filepath, {})

    def update_dependency_metadata(
        self, package_name: str, data: dict[str, Any]
    ):
        dependency_metadata = self.get_dependency_metadata()
        dependency_metadata[package_name] = data
        filepath = self.get_dependency_metadata_filepath()
        self.save_metadata_file(filepath, dependency_metadata)

    def get_addons_metadata(self) -> dict[str, Any]:
        filepath = self.get_addons_metadata_filepath()
        return self.read_metadata_file(filepath, {})

    def update_addons_metadata(self, addons_information: dict[str, Any]):
        if not addons_information:
            return
        addons_metadata = self.get_addons_metadata()
        for addon_name, version_value in addons_information.items():
            if addon_name not in addons_metadata:
                addons_metadata[addon_name] = {}
            for addon_version, version_data in version_value.items():
                addons_metadata[addon_name][addon_version] = version_data

        filepath = self.get_addons_metadata_filepath()
        self.save_metadata_file(filepath, addons_metadata)

    def finish_distribution(self):
        """Store metadata about distributed items."""
        for tmp_dir in (
            self._dist_download_dirs + self._dist_unzip_dirs
        ):
            if os.path.exists(tmp_dir):
                try:
                    shutil.rmtree(tmp_dir)
                except Exception:
                    pass

        stored_time = datetime.datetime.now().strftime("%Y-%m-%d %H:%M:%S")
        # TODO store dependencies info inside dependencies folder instead
        #   of having one file
        # - the file can be used to track progress and find out if other
        #   process is already working on distribution
        dependency_dist_item = self.get_dependency_dist_item()
        if (
            dependency_dist_item is not None
            and dependency_dist_item.need_distribution
            and dependency_dist_item.state == UpdateState.UPDATED
        ):
            package = self.dependency_package_item
            source = dependency_dist_item.used_source
            if source is not None:
                data = {
                    "source": source,
                    "checksum": dependency_dist_item.checksum,
                    "checksum_algorithm": (
                        dependency_dist_item.checksum_algorithm),
                    "distributed_dt": stored_time
                }
                self.update_dependency_metadata(package.filename, data)

        # TODO store addon info inside addon folder instead of having one
        #   of having one file
        # - the file can be used to track progress and find out if other
        #   process is already working on distribution
        addons_info = {}
        for item in self.get_addon_dist_items():
            dist_item = item["dist_item"]
            if (
                not dist_item.need_distribution
                or dist_item.state != UpdateState.UPDATED
            ):
                continue

            source_data = dist_item.used_source
            if not source_data:
                continue

            addon_name = item["addon_name"]
            addon_version = item["addon_version"]
            addons_info.setdefault(addon_name, {})
            addons_info[addon_name][addon_version] = {
                "source": source_data,
                "checksum": dist_item.checksum,
                "checksum_algorithm": dist_item.checksum_algorithm,
                "distributed_dt": stored_time
            }

        self.update_addons_metadata(addons_info)

        _cleanup_dist_download_dirs()
        _cleanup_dist_expire_dirs(self._dist_addons_unzip_temp)
        _cleanup_dist_expire_dirs(self._dist_dep_packages_unzip_temp)

    def get_all_distribution_items(self) -> list[DistributionItem]:
        """Distribution items required by server.

        Items contain dependency package item and all addons that are enabled
        and have distribution requirements.

        Items can be already available on machine.

        Returns:
            list[DistributionItem]: Distribution items required by server.

        """
        output = [
            item["dist_item"]
            for item in self.get_addon_dist_items()
        ]
        dependency_dist_item = self.get_dependency_dist_item()
        if dependency_dist_item is not None:
            output.insert(0, dependency_dist_item)

        return output

    @property
    def need_distribution(self) -> bool:
        """Distribution is needed.

        Returns:
            bool: True if any distribution is needed.

        """
        if self.need_installer_change:
            if self.need_installer_distribution:
                return True
            return False

        for item in self.get_all_distribution_items():
            if item.need_distribution:
                return True
        return False

    @property
    def is_missing_permissions(self):
        # Do not validate installer (launcher) distribution as that is
        #   reported with '_installer_dist_error'
        for item in self.get_all_distribution_items():
            if item.need_distribution and item.is_missing_permissions:
                return True
        return False

    def distribute(self):
        """Distribute all missing items.

        Method will try to distribute all items that are required by server.

        This method does not handle failed items. To validate the result call
        'validate_distribution' when this method finishes.

        """
        if self._dist_started:
            raise RuntimeError("Distribution already started")
        self._dist_started = True

        if self.need_installer_change:
            if self.need_installer_distribution:
                self.distribute_installer()
            return

        dist_items = []
        for dist_item in self.get_all_distribution_items():
            if not dist_item.is_distributed():
                dist_items.append(dist_item)
                _create_dist_expire_file(dist_item.download_dirpath)

        running_items = collections.deque()
        for item in dist_items:
            running_items.append(item.distribute())

        if running_items:
            running_items.append(None)

        try:
            while running_items:
                running_item = running_items.popleft()
                if running_item is None:
                    if running_items:
                        running_items.append(None)
                        time.sleep(0.02)
                    continue

                if not next(running_item):
                    running_items.append(running_item)

        finally:
            self.finish_distribution()

    def validate_distribution(self):
        """Check if all required distribution items are distributed.

        Raises:
            RuntimeError: Any of items is not available.

        """
        invalid = []
        dependency_package = self.get_dependency_dist_item()
        if (
            dependency_package is not None
            and dependency_package.state != UpdateState.UPDATED
        ):
            invalid.append("Dependency package")

        for item in self.get_addon_dist_items():
            dist_item = item["dist_item"]
            if dist_item.state != UpdateState.UPDATED:
                invalid.append(item["addon_name"])

        if not invalid:
            return

        raise RuntimeError("Failed to distribute {}".format(
            ", ".join([f'"{item}"' for item in invalid])
        ))

    def get_sys_paths(self) -> list[str]:
        """Get all paths to python packages that should be added to path.

        These packages will be added only to 'sys.path' and not into
        'PYTHONPATH', so they won't be available in subprocesses.

        Todos:
            This is not yet implemented. The goal is that dependency
                package will contain also 'build' python
                dependencies (OpenTimelineIO, Pillow, etc.).

        Returns:
            list[str]: Paths that should be added to 'sys.path'.

        """
        output = []
        dependency_dist_item = self.get_dependency_dist_item()
        if dependency_dist_item is not None:
            runtime_dir = None
            target_dirpath = dependency_dist_item.target_dirpath
            if target_dirpath:
                runtime_dir = os.path.join(target_dirpath, "runtime")

            if runtime_dir and os.path.exists(runtime_dir):
                output.append(runtime_dir)
        return output

    def get_python_paths(self) -> list[str]:
        """Get all paths to python packages that should be added to python.

        These paths lead to addon directories and python dependencies in
        dependency package.

        Returns:
            List[str]: Paths that should be added to 'sys.path' and
                'PYTHONPATH'.

        """
        output = []
        for item in self.get_addon_dist_items():
            dist_item = item["dist_item"]
            if dist_item.state != UpdateState.UPDATED:
                continue
            target_dirpath = dist_item.target_dirpath
            if target_dirpath and os.path.exists(target_dirpath):
                output.append(target_dirpath)

        output.extend(self._get_dev_sys_paths())

        dependency_dist_item = self.get_dependency_dist_item()
        if dependency_dist_item is not None:
            dependencies_dir = None
            target_dirpath = dependency_dist_item.target_dirpath
            if target_dirpath:
                dependencies_dir = os.path.join(target_dirpath, "dependencies")

            if dependencies_dir and os.path.exists(dependencies_dir):
                output.append(dependencies_dir)
        return output

    def _get_dev_sys_paths(self) -> list[str]:
        output = []
        if not self.use_dev:
            return output

        addon_versions = {}
        dev_addons = {}
        bundle = self.project_bundle_to_use
        if bundle is not None:
            dev_addons = bundle.addons_dev_info
            addon_versions = bundle.addon_versions

        for addon_name, _ in self.addon_items.items():
            addon_version = addon_versions.get(addon_name)
            # Addon is not in bundle -> Skip
            if addon_version is None:
                continue

            dev_addon_info = dev_addons.get(addon_name)
            if dev_addon_info is not None and dev_addon_info.enabled:
                output.append(dev_addon_info.path)

        return output

    def _prepare_bundles(self):
        studio_production_bundle = None
        studio_staging_bundle = None
        studio_dev_bundle = None
        for bundle in self.bundle_items:
            if bundle.is_project_bundle:
                continue

            if bundle.is_production:
                studio_production_bundle = bundle
            if bundle.is_staging:
                studio_staging_bundle = bundle
            if bundle.is_dev and bundle.active_dev_user == self.active_user:
                studio_dev_bundle = bundle
        self._studio_production_bundle = studio_production_bundle
        self._studio_staging_bundle = studio_staging_bundle
        self._studio_dev_bundle = studio_dev_bundle

    def _prepare_current_addon_dist_items(self) -> list[dict[str, Any]]:
        addons_metadata = self.get_addons_metadata()
        output = []
        addon_versions = {}
        dev_addons = {}
        bundle = self.project_bundle_to_use
        if bundle is not None:
            dev_addons = bundle.addons_dev_info
            addon_versions = bundle.addon_versions

        for addon_name, addon_item in self.addon_items.items():
            # Dev mode can redirect addon directory elsewhere
            if self.use_dev:
                dev_addon_info = dev_addons.get(addon_name)
                if dev_addon_info is None or dev_addon_info.enabled is True:
                    continue

            addon_version = addon_versions.get(addon_name)
            # Addon is not in bundle -> Skip
            if addon_version is None:
                continue

            addon_version_item = addon_item.versions.get(addon_version)
            # Addon version is not available in addons info
            # - TODO handle this case (raise error, skip, store, report, ...)
            if addon_version_item is None:
                print(
                    f"Version '{addon_version}' of addon '{addon_name}'"
                    " is not available on server."
                )
                continue

            if not addon_version_item.require_distribution:
                continue
            full_name = addon_version_item.full_name
            addon_dest = os.path.join(self._addons_dirpath, full_name)
            self.log.debug(f"Checking {full_name} in {addon_dest}")
            addon_in_metadata = (
                addon_name in addons_metadata
                and addon_version_item.version in addons_metadata[addon_name]
            )
            if addon_in_metadata and os.path.isdir(addon_dest):
                self.log.debug(
                    f"Addon version folder {addon_dest} already exists."
                )
                state = UpdateState.UPDATED

            else:
                state = UpdateState.OUTDATED

            downloader_data = {
                "type": "addon",
                "name": addon_name,
                "version": addon_version
            }

            dist_item = DistributionItem(
                addon_dest,
                download_dirpath=addon_dest,
                state=state,
                checksum=addon_version_item.checksum,
                checksum_algorithm=addon_version_item.checksum_algorithm,
                factory=self._dist_factory,
                sources=list(addon_version_item.sources),
                downloader_data=downloader_data,
                item_label=full_name,
                logger=self.log
            )
            output.append({
                "dist_item": dist_item,
                "addon_name": addon_name,
                "addon_version": addon_version,
                "addon_item": addon_item,
                "addon_version_item": addon_version_item,
            })
        return output

    def _prepare_dependency_progress(self) -> Optional[DistributionItem]:
        package = self.dependency_package_item
        if package is None:
            return None

        metadata = self.get_dependency_metadata()
        downloader_data = {
            "type": "dependency_package",
            "name": package.filename,
            "platform": package.platform_name
        }
        zip_dir = package_dir = os.path.join(
            self._dependency_dirpath, package.filename
        )
        self.log.debug(f"Checking {package.filename} in {package_dir}")

        if not os.path.isdir(package_dir) or package.filename not in metadata:
            state = UpdateState.OUTDATED
        else:
            state = UpdateState.UPDATED

        return DistributionItem(
            zip_dir,
            download_dirpath=package_dir,
            state=state,
            checksum=package.checksum,
            checksum_algorithm=package.checksum_algorithm,
            factory=self._dist_factory,
            sources=package.sources,
            downloader_data=downloader_data,
            item_label=os.path.splitext(package.filename)[0],
            logger=self.log,
        )

    def _get_project_bundle(self) -> Optional[Bundle]:
        if self._project_bundle is not NOT_SET:
            return self._project_bundle

        if (
            not self._project_bundle_name
            and self._project_name is not NOT_SET
        ):
            project = ayon_api.get_project(self._project_name)
            project_bundles = project["data"].get("bundle", {})
            bundle_name = None
            if self.use_staging:
                bundle_name = project_bundles.get("staging")
            elif not self.use_dev:
                bundle_name = project_bundles.get("production")

            if bundle_name:
                self._project_bundle_name = bundle_name

        if not self._project_bundle_name:
            self._project_bundle = None
            return None

        bundle = next(
            (
                bundle
                for bundle in self.bundle_items
                if bundle.name == self._project_bundle_name
            ),
            None
        )
        if bundle is None:
            raise BundleNotFoundError(self._project_bundle_name)

        studio_bundle_name = self.studio_bundle_to_use.name
        if studio_bundle_name:
            response = ayon_api.get(
                f"settings?summary=true&bundle={studio_bundle_name}"
            )
            # NOTE This does modify the bundle data
            # - should be fine as it really does fill up the project bundle
            for addon in response.data["addons"]:
                addon_name = addon["name"]
                addon_version = addon["version"]
                bundle.addon_versions[addon_name] = addon_version

        self._project_bundle = bundle
        return bundle


def cli(*args):
    raise NotImplementedError<|MERGE_RESOLUTION|>--- conflicted
+++ resolved
@@ -47,15 +47,12 @@
     DownloadFactory,
 )
 
-<<<<<<< HEAD
 
 def _unknown_bool(self):
     return False
 
 
 NOT_SET = type("UNKNOWN", (), {"__bool__": _unknown_bool})()
-=======
-NOT_SET = type("UNKNOWN", (), {"__bool__": lambda: False})()
 DIST_PROGRESS_FILENAME = "dist_progress.json"
 MOVE_WAIT_TRESHOLD_TIME = 20
 IS_WINDOWS = platform.system().lower() == "windows"
@@ -63,7 +60,6 @@
 
 class DistributionProgressInterupted(Exception):
     pass
->>>>>>> f07dec31
 
 
 def _windows_dir_requires_permissions(dirpath: str) -> bool:
@@ -1497,7 +1493,6 @@
             dist_factory or get_default_download_factory()
         )
 
-<<<<<<< HEAD
         if studio_bundle_name is NOT_SET:
             studio_bundle_name = (
                 os.environ.get("AYON_STUDIO_BUNDLE_NAME") or NOT_SET
@@ -1510,7 +1505,7 @@
 
         if project_name is NOT_SET:
             project_name = os.environ.get("AYON_PROJECT_NAME") or NOT_SET
-=======
+
         # Where addon zip files and dependency packages are downloaded
         self._dist_download_dirs = []
         self._dist_unzip_dirs = []
@@ -1521,10 +1516,6 @@
         self._dist_dep_packages_unzip_temp = os.path.join(
             self._dependency_dirpath, ".unzip_temp"
         )
-
-        if bundle_name is NOT_SET:
-            bundle_name = os.environ.get("AYON_BUNDLE_NAME") or NOT_SET
->>>>>>> f07dec31
 
         self._installers_info = installers_info
         self._installer_items = NOT_SET
@@ -2129,22 +2120,445 @@
             self._dependency_package_item = dependency_package_item
         return self._dependency_package_item
 
-<<<<<<< HEAD
-=======
+    def get_addon_dist_items(self) -> list[dict[str, Any]]:
+        """Addon distribution items.
+
+        These items describe source files required by addon to be available on
+        machine. Each item may have 0-n source information from where can be
+        obtained. If file is already available it's state will be 'UPDATED'.
+
+        Example output:
+            [
+                {
+                    "dist_item": DistributionItem,
+                    "addon_name": str,
+                    "addon_version": str,
+                    "addon_item": AddonInfo,
+                    "addon_version_item": AddonVersionInfo
+                }, {
+                    ...
+                }
+            ]
+
+        Returns:
+             list[dict[str, Any]]: Distribution items with addon version item.
+
+        """
+        if self._addon_dist_items is NOT_SET:
+            self._addon_dist_items = (
+                self._prepare_current_addon_dist_items())
+        return self._addon_dist_items
+
+    def get_dependency_dist_item(self) -> Optional[DistributionItem]:
+        """Dependency package distribution item.
+
+        Item describe source files required by server to be available on
+        machine. Item may have 0-n source information from where can be
+        obtained. If file is already available it's state will be 'UPDATED'.
+
+        'None' is returned if server does not have defined any dependency
+        package.
+
+        Returns:
+            Optional[DistributionItem]: Dependency item or None if server
+                does not have specified any dependency package.
+
+        """
+        if self._dependency_dist_item is NOT_SET:
+            self._dependency_dist_item = self._prepare_dependency_progress()
+        return self._dependency_dist_item
+
+    def get_dependency_metadata_filepath(self) -> str:
+        """Path to distribution metadata file.
+
+        Metadata contain information about distributed packages, used source,
+        expected file hash and time when file was distributed.
+
+        Returns:
+            str: Path to a file where dependency package metadata are stored.
+
+        """
+        return os.path.join(self._dependency_dirpath, "dependency.json")
+
+    def get_addons_metadata_filepath(self) -> str:
+        """Path to addons metadata file.
+
+        Metadata contain information about distributed addons, used sources,
+        expected file hashes and time when files were distributed.
+
+        Returns:
+            str: Path to a file where addons metadata are stored.
+
+        """
+        return os.path.join(self._addons_dirpath, "addons.json")
+
+    @staticmethod
+    def read_metadata_file(
+        filepath: str,
+        default_value: Optional[Any] = None,
+    ) -> dict[str, Any]:
+        """Read json file from path.
+
+        Method creates the file when does not exist with default value.
+
+        Args:
+            filepath (str): Path to json file.
+            default_value (Union[Dict[str, Any], List[Any], None]): Default
+                value if the file is not available (or valid).
+
+        Returns:
+            Union[Dict[str, Any], List[Any]]: Value from file.
+        """
+
+        if default_value is None:
+            default_value = {}
+
+        if not os.path.exists(filepath):
+            return default_value
+
+        try:
+            with open(filepath, "r") as stream:
+                data = json.load(stream)
+        except ValueError:
+            data = default_value
+        return data
+
+    @staticmethod
+    def save_metadata_file(filepath: str, data: dict[str, Any]):
+        """Store data to json file.
+
+        Method creates the file when does not exist.
+
+        Args:
+            filepath (str): Path to json file.
+            data (dict[str, Any]): Data to store into file.
+
+        """
+        dirpath = os.path.dirname(filepath)
+        os.makedirs(dirpath, exist_ok=True)
+        with open(filepath, "w") as stream:
+            json.dump(data, stream, indent=4)
+        change_permissions_recursive(dirpath)
+
+    def get_dependency_metadata(self) -> dict[str, Any]:
+        filepath = self.get_dependency_metadata_filepath()
+        return self.read_metadata_file(filepath, {})
+
+    def update_dependency_metadata(
+        self, package_name: str, data: dict[str, Any]
+    ):
+        dependency_metadata = self.get_dependency_metadata()
+        dependency_metadata[package_name] = data
+        filepath = self.get_dependency_metadata_filepath()
+        self.save_metadata_file(filepath, dependency_metadata)
+
+    def get_addons_metadata(self) -> dict[str, Any]:
+        filepath = self.get_addons_metadata_filepath()
+        return self.read_metadata_file(filepath, {})
+
+    def update_addons_metadata(self, addons_information: dict[str, Any]):
+        if not addons_information:
+            return
+        addons_metadata = self.get_addons_metadata()
+        for addon_name, version_value in addons_information.items():
+            if addon_name not in addons_metadata:
+                addons_metadata[addon_name] = {}
+            for addon_version, version_data in version_value.items():
+                addons_metadata[addon_name][addon_version] = version_data
+
+        filepath = self.get_addons_metadata_filepath()
+        self.save_metadata_file(filepath, addons_metadata)
+
+    def finish_distribution(self):
+        """Store metadata about distributed items."""
+        for tmp_dir in (
+            self._dist_download_dirs + self._dist_unzip_dirs
+        ):
+            if os.path.exists(tmp_dir):
+                try:
+                    shutil.rmtree(tmp_dir)
+                except Exception:
+                    pass
+
+        stored_time = datetime.datetime.now().strftime("%Y-%m-%d %H:%M:%S")
+        # TODO store dependencies info inside dependencies folder instead
+        #   of having one file
+        # - the file can be used to track progress and find out if other
+        #   process is already working on distribution
+        dependency_dist_item = self.get_dependency_dist_item()
+        if (
+            dependency_dist_item is not None
+            and dependency_dist_item.need_distribution
+            and dependency_dist_item.state == UpdateState.UPDATED
+        ):
+            package = self.dependency_package_item
+            source = dependency_dist_item.used_source
+            if source is not None:
+                data = {
+                    "source": source,
+                    "checksum": dependency_dist_item.checksum,
+                    "checksum_algorithm": (
+                        dependency_dist_item.checksum_algorithm),
+                    "distributed_dt": stored_time
+                }
+                self.update_dependency_metadata(package.filename, data)
+
+        # TODO store addon info inside addon folder instead of having one
+        #   of having one file
+        # - the file can be used to track progress and find out if other
+        #   process is already working on distribution
+        addons_info = {}
+        for item in self.get_addon_dist_items():
+            dist_item = item["dist_item"]
+            if (
+                not dist_item.need_distribution
+                or dist_item.state != UpdateState.UPDATED
+            ):
+                continue
+
+            source_data = dist_item.used_source
+            if not source_data:
+                continue
+
+            addon_name = item["addon_name"]
+            addon_version = item["addon_version"]
+            addons_info.setdefault(addon_name, {})
+            addons_info[addon_name][addon_version] = {
+                "source": source_data,
+                "checksum": dist_item.checksum,
+                "checksum_algorithm": dist_item.checksum_algorithm,
+                "distributed_dt": stored_time
+            }
+
+        self.update_addons_metadata(addons_info)
+
+        _cleanup_dist_download_dirs()
+        _cleanup_dist_expire_dirs(self._dist_addons_unzip_temp)
+        _cleanup_dist_expire_dirs(self._dist_dep_packages_unzip_temp)
+
+    def get_all_distribution_items(self) -> list[DistributionItem]:
+        """Distribution items required by server.
+
+        Items contain dependency package item and all addons that are enabled
+        and have distribution requirements.
+
+        Items can be already available on machine.
+
+        Returns:
+            list[DistributionItem]: Distribution items required by server.
+
+        """
+        output = [
+            item["dist_item"]
+            for item in self.get_addon_dist_items()
+        ]
+        dependency_dist_item = self.get_dependency_dist_item()
+        if dependency_dist_item is not None:
+            output.insert(0, dependency_dist_item)
+
+        return output
+
+    @property
+    def need_distribution(self) -> bool:
+        """Distribution is needed.
+
+        Returns:
+            bool: True if any distribution is needed.
+
+        """
+        if self.need_installer_change:
+            if self.need_installer_distribution:
+                return True
+            return False
+
+        for item in self.get_all_distribution_items():
+            if item.need_distribution:
+                return True
+        return False
+
+    @property
+    def is_missing_permissions(self):
+        # Do not validate installer (launcher) distribution as that is
+        #   reported with '_installer_dist_error'
+        for item in self.get_all_distribution_items():
+            if item.need_distribution and item.is_missing_permissions:
+                return True
+        return False
+
+    def distribute(self):
+        """Distribute all missing items.
+
+        Method will try to distribute all items that are required by server.
+
+        This method does not handle failed items. To validate the result call
+        'validate_distribution' when this method finishes.
+
+        """
+        if self._dist_started:
+            raise RuntimeError("Distribution already started")
+        self._dist_started = True
+
+        if self.need_installer_change:
+            if self.need_installer_distribution:
+                self.distribute_installer()
+            return
+
+        dist_items = []
+        for dist_item in self.get_all_distribution_items():
+            if not dist_item.is_distributed():
+                dist_items.append(dist_item)
+                _create_dist_expire_file(dist_item.download_dirpath)
+
+        running_items = collections.deque()
+        for item in dist_items:
+            running_items.append(item.distribute())
+
+        if running_items:
+            running_items.append(None)
+
+        try:
+            while running_items:
+                running_item = running_items.popleft()
+                if running_item is None:
+                    if running_items:
+                        running_items.append(None)
+                        time.sleep(0.02)
+                    continue
+
+                if not next(running_item):
+                    running_items.append(running_item)
+
+        finally:
+            self.finish_distribution()
+
+    def validate_distribution(self):
+        """Check if all required distribution items are distributed.
+
+        Raises:
+            RuntimeError: Any of items is not available.
+
+        """
+        invalid = []
+        dependency_package = self.get_dependency_dist_item()
+        if (
+            dependency_package is not None
+            and dependency_package.state != UpdateState.UPDATED
+        ):
+            invalid.append("Dependency package")
+
+        for item in self.get_addon_dist_items():
+            dist_item = item["dist_item"]
+            if dist_item.state != UpdateState.UPDATED:
+                invalid.append(item["addon_name"])
+
+        if not invalid:
+            return
+
+        raise RuntimeError("Failed to distribute {}".format(
+            ", ".join([f'"{item}"' for item in invalid])
+        ))
+
+    def get_sys_paths(self) -> list[str]:
+        """Get all paths to python packages that should be added to path.
+
+        These packages will be added only to 'sys.path' and not into
+        'PYTHONPATH', so they won't be available in subprocesses.
+
+        Todos:
+            This is not yet implemented. The goal is that dependency
+                package will contain also 'build' python
+                dependencies (OpenTimelineIO, Pillow, etc.).
+
+        Returns:
+            list[str]: Paths that should be added to 'sys.path'.
+
+        """
+        output = []
+        dependency_dist_item = self.get_dependency_dist_item()
+        if dependency_dist_item is not None:
+            runtime_dir = None
+            target_dirpath = dependency_dist_item.target_dirpath
+            if target_dirpath:
+                runtime_dir = os.path.join(target_dirpath, "runtime")
+
+            if runtime_dir and os.path.exists(runtime_dir):
+                output.append(runtime_dir)
+        return output
+
+    def get_python_paths(self) -> list[str]:
+        """Get all paths to python packages that should be added to python.
+
+        These paths lead to addon directories and python dependencies in
+        dependency package.
+
+        Returns:
+            List[str]: Paths that should be added to 'sys.path' and
+                'PYTHONPATH'.
+
+        """
+        output = []
+        for item in self.get_addon_dist_items():
+            dist_item = item["dist_item"]
+            if dist_item.state != UpdateState.UPDATED:
+                continue
+            target_dirpath = dist_item.target_dirpath
+            if target_dirpath and os.path.exists(target_dirpath):
+                output.append(target_dirpath)
+
+        output.extend(self._get_dev_sys_paths())
+
+        dependency_dist_item = self.get_dependency_dist_item()
+        if dependency_dist_item is not None:
+            dependencies_dir = None
+            target_dirpath = dependency_dist_item.target_dirpath
+            if target_dirpath:
+                dependencies_dir = os.path.join(target_dirpath, "dependencies")
+
+            if dependencies_dir and os.path.exists(dependencies_dir):
+                output.append(dependencies_dir)
+        return output
+
+    def _get_dev_sys_paths(self) -> list[str]:
+        output = []
+        if not self.use_dev:
+            return output
+
+        addon_versions = {}
+        dev_addons = {}
+        bundle = self.project_bundle_to_use
+        if bundle is not None:
+            dev_addons = bundle.addons_dev_info
+            addon_versions = bundle.addon_versions
+
+        for addon_name, _ in self.addon_items.items():
+            addon_version = addon_versions.get(addon_name)
+            # Addon is not in bundle -> Skip
+            if addon_version is None:
+                continue
+
+            dev_addon_info = dev_addons.get(addon_name)
+            if dev_addon_info is not None and dev_addon_info.enabled:
+                output.append(dev_addon_info.path)
+
+        return output
+
     def _prepare_bundles(self):
-        production_bundle = None
-        staging_bundle = None
-        dev_bundle = None
+        studio_production_bundle = None
+        studio_staging_bundle = None
+        studio_dev_bundle = None
         for bundle in self.bundle_items:
+            if bundle.is_project_bundle:
+                continue
+
             if bundle.is_production:
-                production_bundle = bundle
+                studio_production_bundle = bundle
             if bundle.is_staging:
-                staging_bundle = bundle
+                studio_staging_bundle = bundle
             if bundle.is_dev and bundle.active_dev_user == self.active_user:
-                dev_bundle = bundle
-        self._production_bundle = production_bundle
-        self._staging_bundle = staging_bundle
-        self._dev_bundle = dev_bundle
+                studio_dev_bundle = bundle
+        self._studio_production_bundle = studio_production_bundle
+        self._studio_staging_bundle = studio_staging_bundle
+        self._studio_dev_bundle = studio_dev_bundle
 
     def _prepare_current_addon_dist_items(self) -> list[dict[str, Any]]:
         addons_metadata = self.get_addons_metadata()
@@ -2309,558 +2723,6 @@
             logger=self.log,
         )
 
->>>>>>> f07dec31
-    def get_addon_dist_items(self) -> list[dict[str, Any]]:
-        """Addon distribution items.
-
-        These items describe source files required by addon to be available on
-        machine. Each item may have 0-n source information from where can be
-        obtained. If file is already available it's state will be 'UPDATED'.
-
-        Example output:
-            [
-                {
-                    "dist_item": DistributionItem,
-                    "addon_name": str,
-                    "addon_version": str,
-                    "addon_item": AddonInfo,
-                    "addon_version_item": AddonVersionInfo
-                }, {
-                    ...
-                }
-            ]
-
-        Returns:
-             list[dict[str, Any]]: Distribution items with addon version item.
-
-        """
-        if self._addon_dist_items is NOT_SET:
-            self._addon_dist_items = (
-                self._prepare_current_addon_dist_items())
-        return self._addon_dist_items
-
-    def get_dependency_dist_item(self) -> Optional[DistributionItem]:
-        """Dependency package distribution item.
-
-        Item describe source files required by server to be available on
-        machine. Item may have 0-n source information from where can be
-        obtained. If file is already available it's state will be 'UPDATED'.
-
-        'None' is returned if server does not have defined any dependency
-        package.
-
-        Returns:
-            Optional[DistributionItem]: Dependency item or None if server
-                does not have specified any dependency package.
-
-        """
-        if self._dependency_dist_item is NOT_SET:
-            self._dependency_dist_item = self._prepare_dependency_progress()
-        return self._dependency_dist_item
-
-    def get_dependency_metadata_filepath(self) -> str:
-        """Path to distribution metadata file.
-
-        Metadata contain information about distributed packages, used source,
-        expected file hash and time when file was distributed.
-
-        Returns:
-            str: Path to a file where dependency package metadata are stored.
-
-        """
-        return os.path.join(self._dependency_dirpath, "dependency.json")
-
-    def get_addons_metadata_filepath(self) -> str:
-        """Path to addons metadata file.
-
-        Metadata contain information about distributed addons, used sources,
-        expected file hashes and time when files were distributed.
-
-        Returns:
-            str: Path to a file where addons metadata are stored.
-
-        """
-        return os.path.join(self._addons_dirpath, "addons.json")
-
-    @staticmethod
-    def read_metadata_file(
-        filepath: str,
-        default_value: Optional[Any] = None,
-    ) -> dict[str, Any]:
-        """Read json file from path.
-
-        Method creates the file when does not exist with default value.
-
-        Args:
-            filepath (str): Path to json file.
-            default_value (Union[Dict[str, Any], List[Any], None]): Default
-                value if the file is not available (or valid).
-
-        Returns:
-            Union[Dict[str, Any], List[Any]]: Value from file.
-        """
-
-        if default_value is None:
-            default_value = {}
-
-        if not os.path.exists(filepath):
-            return default_value
-
-        try:
-            with open(filepath, "r") as stream:
-                data = json.load(stream)
-        except ValueError:
-            data = default_value
-        return data
-
-    @staticmethod
-    def save_metadata_file(filepath: str, data: dict[str, Any]):
-        """Store data to json file.
-
-        Method creates the file when does not exist.
-
-        Args:
-            filepath (str): Path to json file.
-            data (dict[str, Any]): Data to store into file.
-
-        """
-        dirpath = os.path.dirname(filepath)
-        os.makedirs(dirpath, exist_ok=True)
-        with open(filepath, "w") as stream:
-            json.dump(data, stream, indent=4)
-        change_permissions_recursive(dirpath)
-
-    def get_dependency_metadata(self) -> dict[str, Any]:
-        filepath = self.get_dependency_metadata_filepath()
-        return self.read_metadata_file(filepath, {})
-
-    def update_dependency_metadata(
-        self, package_name: str, data: dict[str, Any]
-    ):
-        dependency_metadata = self.get_dependency_metadata()
-        dependency_metadata[package_name] = data
-        filepath = self.get_dependency_metadata_filepath()
-        self.save_metadata_file(filepath, dependency_metadata)
-
-    def get_addons_metadata(self) -> dict[str, Any]:
-        filepath = self.get_addons_metadata_filepath()
-        return self.read_metadata_file(filepath, {})
-
-    def update_addons_metadata(self, addons_information: dict[str, Any]):
-        if not addons_information:
-            return
-        addons_metadata = self.get_addons_metadata()
-        for addon_name, version_value in addons_information.items():
-            if addon_name not in addons_metadata:
-                addons_metadata[addon_name] = {}
-            for addon_version, version_data in version_value.items():
-                addons_metadata[addon_name][addon_version] = version_data
-
-        filepath = self.get_addons_metadata_filepath()
-        self.save_metadata_file(filepath, addons_metadata)
-
-    def finish_distribution(self):
-        """Store metadata about distributed items."""
-        for tmp_dir in (
-            self._dist_download_dirs + self._dist_unzip_dirs
-        ):
-            if os.path.exists(tmp_dir):
-                try:
-                    shutil.rmtree(tmp_dir)
-                except Exception:
-                    pass
-
-        stored_time = datetime.datetime.now().strftime("%Y-%m-%d %H:%M:%S")
-        # TODO store dependencies info inside dependencies folder instead
-        #   of having one file
-        # - the file can be used to track progress and find out if other
-        #   process is already working on distribution
-        dependency_dist_item = self.get_dependency_dist_item()
-        if (
-            dependency_dist_item is not None
-            and dependency_dist_item.need_distribution
-            and dependency_dist_item.state == UpdateState.UPDATED
-        ):
-            package = self.dependency_package_item
-            source = dependency_dist_item.used_source
-            if source is not None:
-                data = {
-                    "source": source,
-                    "checksum": dependency_dist_item.checksum,
-                    "checksum_algorithm": (
-                        dependency_dist_item.checksum_algorithm),
-                    "distributed_dt": stored_time
-                }
-                self.update_dependency_metadata(package.filename, data)
-
-        # TODO store addon info inside addon folder instead of having one
-        #   of having one file
-        # - the file can be used to track progress and find out if other
-        #   process is already working on distribution
-        addons_info = {}
-        for item in self.get_addon_dist_items():
-            dist_item = item["dist_item"]
-            if (
-                not dist_item.need_distribution
-                or dist_item.state != UpdateState.UPDATED
-            ):
-                continue
-
-            source_data = dist_item.used_source
-            if not source_data:
-                continue
-
-            addon_name = item["addon_name"]
-            addon_version = item["addon_version"]
-            addons_info.setdefault(addon_name, {})
-            addons_info[addon_name][addon_version] = {
-                "source": source_data,
-                "checksum": dist_item.checksum,
-                "checksum_algorithm": dist_item.checksum_algorithm,
-                "distributed_dt": stored_time
-            }
-
-        self.update_addons_metadata(addons_info)
-
-        _cleanup_dist_download_dirs()
-        _cleanup_dist_expire_dirs(self._dist_addons_unzip_temp)
-        _cleanup_dist_expire_dirs(self._dist_dep_packages_unzip_temp)
-
-    def get_all_distribution_items(self) -> list[DistributionItem]:
-        """Distribution items required by server.
-
-        Items contain dependency package item and all addons that are enabled
-        and have distribution requirements.
-
-        Items can be already available on machine.
-
-        Returns:
-            list[DistributionItem]: Distribution items required by server.
-
-        """
-        output = [
-            item["dist_item"]
-            for item in self.get_addon_dist_items()
-        ]
-        dependency_dist_item = self.get_dependency_dist_item()
-        if dependency_dist_item is not None:
-            output.insert(0, dependency_dist_item)
-
-        return output
-
-    @property
-    def need_distribution(self) -> bool:
-        """Distribution is needed.
-
-        Returns:
-            bool: True if any distribution is needed.
-
-        """
-        if self.need_installer_change:
-            if self.need_installer_distribution:
-                return True
-            return False
-
-        for item in self.get_all_distribution_items():
-            if item.need_distribution:
-                return True
-        return False
-
-    @property
-    def is_missing_permissions(self):
-        # Do not validate installer (launcher) distribution as that is
-        #   reported with '_installer_dist_error'
-        for item in self.get_all_distribution_items():
-            if item.need_distribution and item.is_missing_permissions:
-                return True
-        return False
-
-    def distribute(self):
-        """Distribute all missing items.
-
-        Method will try to distribute all items that are required by server.
-
-        This method does not handle failed items. To validate the result call
-        'validate_distribution' when this method finishes.
-
-        """
-        if self._dist_started:
-            raise RuntimeError("Distribution already started")
-        self._dist_started = True
-
-        if self.need_installer_change:
-            if self.need_installer_distribution:
-                self.distribute_installer()
-            return
-
-        dist_items = []
-        for dist_item in self.get_all_distribution_items():
-            if not dist_item.is_distributed():
-                dist_items.append(dist_item)
-                _create_dist_expire_file(dist_item.download_dirpath)
-
-        running_items = collections.deque()
-        for item in dist_items:
-            running_items.append(item.distribute())
-
-        if running_items:
-            running_items.append(None)
-
-        try:
-            while running_items:
-                running_item = running_items.popleft()
-                if running_item is None:
-                    if running_items:
-                        running_items.append(None)
-                        time.sleep(0.02)
-                    continue
-
-                if not next(running_item):
-                    running_items.append(running_item)
-
-        finally:
-            self.finish_distribution()
-
-    def validate_distribution(self):
-        """Check if all required distribution items are distributed.
-
-        Raises:
-            RuntimeError: Any of items is not available.
-
-        """
-        invalid = []
-        dependency_package = self.get_dependency_dist_item()
-        if (
-            dependency_package is not None
-            and dependency_package.state != UpdateState.UPDATED
-        ):
-            invalid.append("Dependency package")
-
-        for item in self.get_addon_dist_items():
-            dist_item = item["dist_item"]
-            if dist_item.state != UpdateState.UPDATED:
-                invalid.append(item["addon_name"])
-
-        if not invalid:
-            return
-
-        raise RuntimeError("Failed to distribute {}".format(
-            ", ".join([f'"{item}"' for item in invalid])
-        ))
-
-    def get_sys_paths(self) -> list[str]:
-        """Get all paths to python packages that should be added to path.
-
-        These packages will be added only to 'sys.path' and not into
-        'PYTHONPATH', so they won't be available in subprocesses.
-
-        Todos:
-            This is not yet implemented. The goal is that dependency
-                package will contain also 'build' python
-                dependencies (OpenTimelineIO, Pillow, etc.).
-
-        Returns:
-            list[str]: Paths that should be added to 'sys.path'.
-
-        """
-        output = []
-        dependency_dist_item = self.get_dependency_dist_item()
-        if dependency_dist_item is not None:
-            runtime_dir = None
-            target_dirpath = dependency_dist_item.target_dirpath
-            if target_dirpath:
-                runtime_dir = os.path.join(target_dirpath, "runtime")
-
-            if runtime_dir and os.path.exists(runtime_dir):
-                output.append(runtime_dir)
-        return output
-
-    def get_python_paths(self) -> list[str]:
-        """Get all paths to python packages that should be added to python.
-
-        These paths lead to addon directories and python dependencies in
-        dependency package.
-
-        Returns:
-            List[str]: Paths that should be added to 'sys.path' and
-                'PYTHONPATH'.
-
-        """
-        output = []
-        for item in self.get_addon_dist_items():
-            dist_item = item["dist_item"]
-            if dist_item.state != UpdateState.UPDATED:
-                continue
-            target_dirpath = dist_item.target_dirpath
-            if target_dirpath and os.path.exists(target_dirpath):
-                output.append(target_dirpath)
-
-        output.extend(self._get_dev_sys_paths())
-
-        dependency_dist_item = self.get_dependency_dist_item()
-        if dependency_dist_item is not None:
-            dependencies_dir = None
-            target_dirpath = dependency_dist_item.target_dirpath
-            if target_dirpath:
-                dependencies_dir = os.path.join(target_dirpath, "dependencies")
-
-            if dependencies_dir and os.path.exists(dependencies_dir):
-                output.append(dependencies_dir)
-        return output
-
-    def _get_dev_sys_paths(self) -> list[str]:
-        output = []
-        if not self.use_dev:
-            return output
-
-        addon_versions = {}
-        dev_addons = {}
-        bundle = self.project_bundle_to_use
-        if bundle is not None:
-            dev_addons = bundle.addons_dev_info
-            addon_versions = bundle.addon_versions
-
-        for addon_name, _ in self.addon_items.items():
-            addon_version = addon_versions.get(addon_name)
-            # Addon is not in bundle -> Skip
-            if addon_version is None:
-                continue
-
-            dev_addon_info = dev_addons.get(addon_name)
-            if dev_addon_info is not None and dev_addon_info.enabled:
-                output.append(dev_addon_info.path)
-
-        return output
-
-    def _prepare_bundles(self):
-        studio_production_bundle = None
-        studio_staging_bundle = None
-        studio_dev_bundle = None
-        for bundle in self.bundle_items:
-            if bundle.is_project_bundle:
-                continue
-
-            if bundle.is_production:
-                studio_production_bundle = bundle
-            if bundle.is_staging:
-                studio_staging_bundle = bundle
-            if bundle.is_dev and bundle.active_dev_user == self.active_user:
-                studio_dev_bundle = bundle
-        self._studio_production_bundle = studio_production_bundle
-        self._studio_staging_bundle = studio_staging_bundle
-        self._studio_dev_bundle = studio_dev_bundle
-
-    def _prepare_current_addon_dist_items(self) -> list[dict[str, Any]]:
-        addons_metadata = self.get_addons_metadata()
-        output = []
-        addon_versions = {}
-        dev_addons = {}
-        bundle = self.project_bundle_to_use
-        if bundle is not None:
-            dev_addons = bundle.addons_dev_info
-            addon_versions = bundle.addon_versions
-
-        for addon_name, addon_item in self.addon_items.items():
-            # Dev mode can redirect addon directory elsewhere
-            if self.use_dev:
-                dev_addon_info = dev_addons.get(addon_name)
-                if dev_addon_info is None or dev_addon_info.enabled is True:
-                    continue
-
-            addon_version = addon_versions.get(addon_name)
-            # Addon is not in bundle -> Skip
-            if addon_version is None:
-                continue
-
-            addon_version_item = addon_item.versions.get(addon_version)
-            # Addon version is not available in addons info
-            # - TODO handle this case (raise error, skip, store, report, ...)
-            if addon_version_item is None:
-                print(
-                    f"Version '{addon_version}' of addon '{addon_name}'"
-                    " is not available on server."
-                )
-                continue
-
-            if not addon_version_item.require_distribution:
-                continue
-            full_name = addon_version_item.full_name
-            addon_dest = os.path.join(self._addons_dirpath, full_name)
-            self.log.debug(f"Checking {full_name} in {addon_dest}")
-            addon_in_metadata = (
-                addon_name in addons_metadata
-                and addon_version_item.version in addons_metadata[addon_name]
-            )
-            if addon_in_metadata and os.path.isdir(addon_dest):
-                self.log.debug(
-                    f"Addon version folder {addon_dest} already exists."
-                )
-                state = UpdateState.UPDATED
-
-            else:
-                state = UpdateState.OUTDATED
-
-            downloader_data = {
-                "type": "addon",
-                "name": addon_name,
-                "version": addon_version
-            }
-
-            dist_item = DistributionItem(
-                addon_dest,
-                download_dirpath=addon_dest,
-                state=state,
-                checksum=addon_version_item.checksum,
-                checksum_algorithm=addon_version_item.checksum_algorithm,
-                factory=self._dist_factory,
-                sources=list(addon_version_item.sources),
-                downloader_data=downloader_data,
-                item_label=full_name,
-                logger=self.log
-            )
-            output.append({
-                "dist_item": dist_item,
-                "addon_name": addon_name,
-                "addon_version": addon_version,
-                "addon_item": addon_item,
-                "addon_version_item": addon_version_item,
-            })
-        return output
-
-    def _prepare_dependency_progress(self) -> Optional[DistributionItem]:
-        package = self.dependency_package_item
-        if package is None:
-            return None
-
-        metadata = self.get_dependency_metadata()
-        downloader_data = {
-            "type": "dependency_package",
-            "name": package.filename,
-            "platform": package.platform_name
-        }
-        zip_dir = package_dir = os.path.join(
-            self._dependency_dirpath, package.filename
-        )
-        self.log.debug(f"Checking {package.filename} in {package_dir}")
-
-        if not os.path.isdir(package_dir) or package.filename not in metadata:
-            state = UpdateState.OUTDATED
-        else:
-            state = UpdateState.UPDATED
-
-        return DistributionItem(
-            zip_dir,
-            download_dirpath=package_dir,
-            state=state,
-            checksum=package.checksum,
-            checksum_algorithm=package.checksum_algorithm,
-            factory=self._dist_factory,
-            sources=package.sources,
-            downloader_data=downloader_data,
-            item_label=os.path.splitext(package.filename)[0],
-            logger=self.log,
-        )
-
     def _get_project_bundle(self) -> Optional[Bundle]:
         if self._project_bundle is not NOT_SET:
             return self._project_bundle
