--- conflicted
+++ resolved
@@ -14,11 +14,8 @@
 import subprocess
 import dataclasses
 from enum import Enum
-<<<<<<< HEAD
+from abc import ABC, abstractmethod
 from typing import Optional, Any
-=======
-from abc import ABC, abstractmethod
->>>>>>> c5744cf8
 
 import ayon_api
 
@@ -606,17 +603,13 @@
         """
         return self._installer_error
 
-<<<<<<< HEAD
-    def _find_windows_executable(self, log_output: str):
-=======
     @property
     def is_missing_permissions(self) -> bool:
         return not _has_write_permissions(
             os.path.dirname(os.path.dirname(sys.executable))
         )
 
-    def _find_windows_executable(self, log_output):
->>>>>>> c5744cf8
+    def _find_windows_executable(self, log_output: str):
         """Find executable path in log output.
 
         Setup exe should print out log output to a file where are described
@@ -662,39 +655,7 @@
             if os.path.exists(executable_path):
                 return executable_path
 
-<<<<<<< HEAD
-    def _windows_root_require_permissions(self, dirpath: str) -> bool:
-        while not os.path.exists(dirpath):
-            _dirpath = os.path.dirname(dirpath)
-            if _dirpath == dirpath:
-                print((
-                    "Failed to determine if root requires permissions."
-                    " The disk is probably not mounted."
-                ))
-                return False
-            dirpath = _dirpath
-        try:
-            # Attempt to create a temporary file in the folder
-            temp_file_path = os.path.join(dirpath, uuid.uuid4().hex)
-            with open(temp_file_path, "w"):
-                pass
-            os.remove(temp_file_path)  # Clean up temporary file
-            return False
-
-        except PermissionError:
-            return True
-
-        except BaseException as exc:
-            print(
-                "Failed to determine if root requires permissions."
-                f" Unexpected error: {exc}"
-            )
-            return False
-
     def _install_windows(self, filepath: str):
-=======
-    def _install_windows(self, filepath):
->>>>>>> c5744cf8
         """Install windows AYON launcher.
 
         Args:
@@ -1987,9 +1948,6 @@
                 return True
         return False
 
-<<<<<<< HEAD
-    def distribute(self, threaded: bool = False):
-=======
     @property
     def is_missing_permissions(self):
         # Do not validate installer (launcher) distribution as that is
@@ -1999,8 +1957,7 @@
                 return True
         return False
 
-    def distribute(self, threaded=False):
->>>>>>> c5744cf8
+    def distribute(self, threaded: bool = False):
         """Distribute all missing items.
 
         Method will try to distribute all items that are required by server.
