--- conflicted
+++ resolved
@@ -865,16 +865,6 @@
         ]
         self._set_message("<br/>".join(lines))
 
-<<<<<<< HEAD
-    def set_url(self, url):
-        self._url_preview.setText(url)
-        self._url_input.setText(url)
-        self._validate_url()
-
-    def set_username(self, username):
-        self._username_preview.setText(username)
-        self._username_input.setText(username)
-
     def set_force_username(self, force_username: bool):
         """Force filled username.
 
@@ -886,8 +876,6 @@
         """
         self._username_input.setEnabled(not force_username)
 
-=======
->>>>>>> 8d440812
     def _set_api_key(self, api_key):
         if not api_key or len(api_key) < 3:
             self._api_preview.setText(api_key or "")
