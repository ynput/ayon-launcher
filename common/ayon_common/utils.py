--- conflicted
+++ resolved
@@ -6,11 +6,8 @@
 import subprocess
 import zipfile
 import tarfile
-<<<<<<< HEAD
 import warnings
-=======
 import shutil
->>>>>>> cee08324
 from uuid import UUID
 from typing import Optional, Iterable, List, Dict, Tuple, Any
 
@@ -724,10 +721,7 @@
     Raises:
         ValueError: File not found or unknown checksum algorithm.
 
-<<<<<<< HEAD
-    """
-    return checksum == calculate_file_checksum(filepath, checksum_algorithm)
-=======
+    """
     return checksum == calculate_file_checksum(filepath, checksum_algorithm)
 
 
@@ -753,7 +747,7 @@
     """
     platform_name = platform.system().lower()
     if platform_name in ("windows", "linux"):
-        return get_ayon_appdirs("shim")
+        return get_launcher_storage_dir("shim")
     return "/Applications/AYON.app/Contents/MacOS"
 
 
@@ -946,5 +940,4 @@
         _deploy_shim_linux(installer_shim_root)
 
     elif platform_name == "darwin":
-        _deploy_shim_macos(installer_shim_root)
->>>>>>> cee08324
+        _deploy_shim_macos(installer_shim_root)