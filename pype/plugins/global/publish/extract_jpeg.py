import os

import pyblish.api
import clique
import pype.api
import pype.lib


class ExtractJpegEXR(pyblish.api.InstancePlugin):
    """Resolve any dependency issues

    This plug-in resolves any paths which, if not updated might break
    the published file.

    The order of families is important, when working with lookdev you want to
    first publish the texture, update the texture paths in the nodes and then
    publish the shading network. Same goes for file dependent assets.
    """

    label = "Extract Jpeg EXR"
    hosts = ["shell"]
    order = pyblish.api.ExtractorOrder
    families = ["imagesequence", "render", "render2d", "source"]
    enabled = False

    def process(self, instance):
        start = instance.data.get("frameStart")
        stagingdir = os.path.normpath(instance.data.get("stagingDir"))

        collected_frames = os.listdir(stagingdir)
        collections, remainder = clique.assemble(collected_frames)

        self.log.info("subset {}".format(instance.data['subset']))
        if 'crypto' in instance.data['subset']:
            return

        # get representation and loop them
        representations = instance.data["representations"]

        # filter out mov and img sequences
        representations_new = representations[:]

        for repre in representations:
            self.log.debug(repre)
            valid = 'review' in repre['tags'] or "thumb-nuke" in repre['tags']
            if not valid:
                continue

            if not isinstance(repre['files'], list):
                continue

            input_file = repre['files'][0]

            # input_file = (
            #     collections[0].format('{head}{padding}{tail}') % start
            # )
            full_input_path = os.path.join(stagingdir, input_file)
            self.log.info("input {}".format(full_input_path))

            filename = os.path.splitext(input_file)[0]
            if not filename.endswith('.'):
                filename += "."
            jpeg_file = filename + "jpg"
            full_output_path = os.path.join(stagingdir, jpeg_file)

            self.log.info("output {}".format(full_output_path))

            config_data = instance.context.data['output_repre_config']

            proj_name = os.environ.get('AVALON_PROJECT', '__default__')
            profile = config_data.get(proj_name, config_data['__default__'])

<<<<<<< HEAD
            ffmpeg_path = pype.lib.get_ffmpeg_tool_path("ffmpeg")

=======
>>>>>>> f5099693
            jpeg_items = []
            jpeg_items.append(
                os.path.join(os.environ.get("FFMPEG_PATH"), "ffmpeg"))
            # override file if already exists
            jpeg_items.append("-y")
            # use same input args like with mov
            jpeg_items.extend(profile.get('input', []))
            # input file
            jpeg_items.append("-i {}".format(full_input_path))
            # output file
            jpeg_items.append(full_output_path)

            subprocess_jpeg = " ".join(jpeg_items)

            # run subprocess
            self.log.debug("{}".format(subprocess_jpeg))
            pype.api.subprocess(subprocess_jpeg)

            if "representations" not in instance.data:
                instance.data["representations"] = []

            representation = {
                'name': 'thumbnail',
                'ext': 'jpg',
                'files': jpeg_file,
                "stagingDir": stagingdir,
                "thumbnail": True,
                "tags": ['thumbnail']
            }

            # adding representation
            self.log.debug("Adding: {}".format(representation))
            representations_new.append(representation)

        instance.data["representations"] = representations_new<|MERGE_RESOLUTION|>--- conflicted
+++ resolved
@@ -3,7 +3,6 @@
 import pyblish.api
 import clique
 import pype.api
-import pype.lib
 
 
 class ExtractJpegEXR(pyblish.api.InstancePlugin):
@@ -70,11 +69,6 @@
             proj_name = os.environ.get('AVALON_PROJECT', '__default__')
             profile = config_data.get(proj_name, config_data['__default__'])
 
-<<<<<<< HEAD
-            ffmpeg_path = pype.lib.get_ffmpeg_tool_path("ffmpeg")
-
-=======
->>>>>>> f5099693
             jpeg_items = []
             jpeg_items.append(
                 os.path.join(os.environ.get("FFMPEG_PATH"), "ffmpeg"))
