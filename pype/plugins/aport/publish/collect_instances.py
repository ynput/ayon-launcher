--- conflicted
+++ resolved
@@ -46,11 +46,7 @@
         if not frame_start:
             self.log.debug("frame_start not on assetData")
             # get frame start > second try from parent data
-<<<<<<< HEAD
-            frame_start = pype.get_data_hierarchical_attr(entity, "frameStart")
-=======
-            frame_start = entity["data"]["fstart"]
->>>>>>> 9d2c48e4
+            frame_start = entity["data"]["frameStart"]
             if not frame_start:
                 self.log.debug("frame_start not on any parent entity")
                 # get frame start > third try from parent data
