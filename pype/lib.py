import os
import re
import logging
import importlib
import itertools
import contextlib
import subprocess

from .vendor import pather
from .vendor.pather.error import ParseError

import avalon.io as io
import avalon.api
import avalon

log = logging.getLogger(__name__)


<<<<<<< HEAD
# Special naming case for subprocess since its a built-in method.
def _subprocess(args):
    """Convenience method for getting output errors for subprocess."""

    proc = subprocess.Popen(
        args,
        stdout=subprocess.PIPE,
        stderr=subprocess.STDOUT,
        stdin=subprocess.PIPE,
        env=os.environ
    )

    output = proc.communicate()[0]

    if proc.returncode != 0:
        raise ValueError("\"{}\" was not successful: {}".format(args, output))


def get_handle_irregular(asset):
    data = asset["data"]
    handle_start = data.get("handleStart", 0)
    handle_end = data.get("handleEnd", 0)
    return (handle_start, handle_end)
=======
def get_hierarchy(asset_name=None):
    """
    Obtain asset hierarchy path string from mongo db

    Returns:
        string: asset hierarchy path

    """
    if not asset_name:
        asset_name = io.Session.get("AVALON_ASSET", os.environ["AVALON_ASSET"])

    asset = io.find_one({
        "type": 'asset',
        "name": asset_name
    })

    hierarchy_items = []
    entity = asset
    while True:
        parent_id = entity.get("data", {}).get("visualParent")
        if not parent_id:
            break
        entity = io.find_one({"_id": parent_id})
        hierarchy_items.append(entity["name"])

    return "/".join(hierarchy_items)
>>>>>>> 9d2c48e4


def add_tool_to_environment(tools):
    """
    It is adding dynamic environment to os environment.

    Args:
        tool (list, tuple): list of tools, name should corespond to json/toml

    Returns:
        os.environ[KEY]: adding to os.environ
    """

    import acre
    tools_env = acre.get_tools(tools)
    env = acre.compute(tools_env)
    env = acre.merge(env, current_env=dict(os.environ))
    os.environ.update(env)


@contextlib.contextmanager
def modified_environ(*remove, **update):
    """
    Temporarily updates the ``os.environ`` dictionary in-place.

    The ``os.environ`` dictionary is updated in-place so that the modification
    is sure to work in all situations.

    :param remove: Environment variables to remove.
    :param update: Dictionary of environment variables and values to add/update.
    """
    env = os.environ
    update = update or {}
    remove = remove or []

    # List of environment variables being updated or removed.
    stomped = (set(update.keys()) | set(remove)) & set(env.keys())
    # Environment variables and values to restore on exit.
    update_after = {k: env[k] for k in stomped}
    # Environment variables and values to remove on exit.
    remove_after = frozenset(k for k in update if k not in env)

    try:
        env.update(update)
        [env.pop(k, None) for k in remove]
        yield
    finally:
        env.update(update_after)
        [env.pop(k) for k in remove_after]


def pairwise(iterable):
    """s -> (s0,s1), (s2,s3), (s4, s5), ..."""
    a = iter(iterable)
    return itertools.izip(a, a)


def grouper(iterable, n, fillvalue=None):
    """Collect data into fixed-length chunks or blocks

    Examples:
        grouper('ABCDEFG', 3, 'x') --> ABC DEF Gxx

    """

    args = [iter(iterable)] * n
    return itertools.izip_longest(fillvalue=fillvalue, *args)


def is_latest(representation):
    """Return whether the representation is from latest version

    Args:
        representation (dict): The representation document from the database.

    Returns:
        bool: Whether the representation is of latest version.

    """

    version = io.find_one({"_id": representation['parent']})

    # Get highest version under the parent
    highest_version = io.find_one({
        "type": "version",
        "parent": version["parent"]
    }, sort=[("name", -1)], projection={"name": True})

    if version['name'] == highest_version['name']:
        return True
    else:
        return False


def any_outdated():
    """Return whether the current scene has any outdated content"""

    checked = set()
    host = avalon.api.registered_host()
    for container in host.ls():
        representation = container['representation']
        if representation in checked:
            continue

        representation_doc = io.find_one({"_id": io.ObjectId(representation),
                                          "type": "representation"},
                                         projection={"parent": True})
        if representation_doc and not is_latest(representation_doc):
            return True
        elif not representation_doc:
            log.debug("Container '{objectName}' has an invalid "
                      "representation, it is missing in the "
                      "database".format(**container))

        checked.add(representation)
    return False


def _rreplace(s, a, b, n=1):
    """Replace a with b in string s from right side n times"""
    return b.join(s.rsplit(a, n))


def version_up(filepath):
    """Version up filepath to a new non-existing version.

    Parses for a version identifier like `_v001` or `.v001`
    When no version present _v001 is appended as suffix.

    Returns:
        str: filepath with increased version number

    """

    dirname = os.path.dirname(filepath)
    basename, ext = os.path.splitext(os.path.basename(filepath))

    regex = "[._]v\d+"
    matches = re.findall(regex, str(basename), re.IGNORECASE)
    if not matches:
        log.info("Creating version...")
        new_label = "_v{version:03d}".format(version=1)
        new_basename = "{}{}".format(basename, new_label)
    else:
        label = matches[-1]
        version = re.search("\d+", label).group()
        padding = len(version)

        new_version = int(version) + 1
        new_version = '{version:0{padding}d}'.format(version=new_version,
                                                     padding=padding)
        new_label = label.replace(version, new_version, 1)
        new_basename = _rreplace(basename, label, new_label)

    if not new_basename.endswith(new_label):
        index = (new_basename.find(new_label))
        index += len(new_label)
        new_basename = new_basename[:index]

    new_filename = "{}{}".format(new_basename, ext)
    new_filename = os.path.join(dirname, new_filename)
    new_filename = os.path.normpath(new_filename)

    if new_filename == filepath:
        raise RuntimeError("Created path is the same as current file,"
                           "this is a bug")

    for file in os.listdir(dirname):
        if file.endswith(ext) and file.startswith(new_basename):
            log.info("Skipping existing version %s" % new_label)
            return version_up(new_filename)

    log.info("New version %s" % new_label)
    return new_filename


def switch_item(container,
                asset_name=None,
                subset_name=None,
                representation_name=None):
    """Switch container asset, subset or representation of a container by name.

    It'll always switch to the latest version - of course a different
    approach could be implemented.

    Args:
        container (dict): data of the item to switch with
        asset_name (str): name of the asset
        subset_name (str): name of the subset
        representation_name (str): name of the representation

    Returns:
        dict

    """

    if all(not x for x in [asset_name, subset_name, representation_name]):
        raise ValueError("Must have at least one change provided to switch.")

    # Collect any of current asset, subset and representation if not provided
    # so we can use the original name from those.
    if any(not x for x in [asset_name, subset_name, representation_name]):
        _id = io.ObjectId(container["representation"])
        representation = io.find_one({"type": "representation", "_id": _id})
        version, subset, asset, project = io.parenthood(representation)

        if asset_name is None:
            asset_name = asset["name"]

        if subset_name is None:
            subset_name = subset["name"]

        if representation_name is None:
            representation_name = representation["name"]

    # Find the new one
    asset = io.find_one({"name": asset_name, "type": "asset"})
    assert asset, ("Could not find asset in the database with the name "
                   "'%s'" % asset_name)

    subset = io.find_one({"name": subset_name,
                          "type": "subset",
                          "parent": asset["_id"]})
    assert subset, ("Could not find subset in the database with the name "
                    "'%s'" % subset_name)

    version = io.find_one({"type": "version",
                           "parent": subset["_id"]},
                          sort=[('name', -1)])

    assert version, "Could not find a version for {}.{}".format(
        asset_name, subset_name
    )

    representation = io.find_one({"name": representation_name,
                                  "type": "representation",
                                  "parent": version["_id"]})

    assert representation, ("Could not find representation in the database with"
                            " the name '%s'" % representation_name)

    avalon.api.switch(container, representation)

    return representation


def _get_host_name():

    _host = avalon.api.registered_host()
    # This covers nested module name like avalon.maya
    return _host.__name__.rsplit(".", 1)[-1]


def get_asset(asset_name=None):
    entity_data_keys_from_project_when_miss = [
        "fstart", "fend", "handle_start", "handle_end", "fps",
        "resolution_width", "resolution_height"
    ]

    entity_keys_from_project_when_miss = []

    alternatives = {
        "handle_start": "handles",
        "handle_end": "handles"
    }

    defaults = {
        "handle_start": 0,
        "handle_end": 0
    }

    if not asset_name:
        asset_name = avalon.api.Session["AVALON_ASSET"]

    asset_document = io.find_one({"name": asset_name, "type": "asset"})
    if not asset_document:
        raise TypeError("Entity \"{}\" was not found in DB".format(asset_name))

    project_document = io.find_one({"type": "project"})

    for key in entity_data_keys_from_project_when_miss:
        if asset_document["data"].get(key):
            continue

        value = project_document["data"].get(key)
        if value or key not in alternatives:
            asset_document["data"][key] = value
            continue

        alt_key = alternatives[key]
        value = asset_document["data"].get(alt_key)
        if value:
            asset_document["data"][key] = value
            continue

        value = project_document["data"].get(alt_key)
        if value:
            asset_document["data"][key] = value
            continue

        if key in defaults:
            asset_document["data"][key] = defaults[key]

    for key in entity_keys_from_project_when_miss:
        if asset_document.get(key):
            continue

        value = project_document.get(key)
        if value or key not in alternatives:
            asset_document[key] = value
            continue

        alt_key = alternatives[key]
        value = asset_document.get(alt_key)
        if value:
            asset_document[key] = value
            continue

        value = project_document.get(alt_key)
        if value:
            asset_document[key] = value
            continue

        if key in defaults:
            asset_document[key] = defaults[key]

    return asset_document


def get_project():
    io.install()
    return io.find_one({"type": "project"})


def get_version_from_path(file):
    """
    Finds version number in file path string

    Args:
        file (string): file path

    Returns:
        v: version number in string ('001')

    """
    pattern = re.compile(r"[\._]v([0-9]*)")
    try:
        return pattern.findall(file)[0]
    except IndexError:
        log.error(
            "templates:get_version_from_workfile:"
            "`{}` missing version string."
            "Example `v004`".format(file)
        )


def get_avalon_database():
    if io._database is None:
        set_io_database()
    return io._database


def set_io_database():
    required_keys = ["AVALON_PROJECT", "AVALON_ASSET", "AVALON_SILO"]
    for key in required_keys:
        os.environ[key] = os.environ.get(key, "")
    io.install()


def get_all_avalon_projects():
    db = get_avalon_database()
    projects = []
    for name in db.collection_names():
        projects.append(db[name].find_one({'type': 'project'}))
    return projects


def filter_pyblish_plugins(plugins):
    """
    This servers as plugin filter / modifier for pyblish. It will load plugin
    definitions from presets and filter those needed to be excluded.

    :param plugins: Dictionary of plugins produced by :mod:`pyblish-base`
                    `discover()` method.
    :type plugins: Dict
    """
    from pypeapp import config
    from pyblish import api

    host = api.current_host()

    # iterate over plugins
    for plugin in plugins[:]:
        try:
            config_data = config.get_presets()['plugins'][host]["publish"][plugin.__name__]  # noqa: E501
        except KeyError:
            continue

        for option, value in config_data.items():
            if option == "enabled" and value is False:
                log.info('removing plugin {}'.format(plugin.__name__))
                plugins.remove(plugin)
            else:
                log.info('setting {}:{} on plugin {}'.format(
                    option, value, plugin.__name__))

                setattr(plugin, option, value)<|MERGE_RESOLUTION|>--- conflicted
+++ resolved
@@ -16,7 +16,6 @@
 log = logging.getLogger(__name__)
 
 
-<<<<<<< HEAD
 # Special naming case for subprocess since its a built-in method.
 def _subprocess(args):
     """Convenience method for getting output errors for subprocess."""
@@ -35,12 +34,6 @@
         raise ValueError("\"{}\" was not successful: {}".format(args, output))
 
 
-def get_handle_irregular(asset):
-    data = asset["data"]
-    handle_start = data.get("handleStart", 0)
-    handle_end = data.get("handleEnd", 0)
-    return (handle_start, handle_end)
-=======
 def get_hierarchy(asset_name=None):
     """
     Obtain asset hierarchy path string from mongo db
@@ -67,7 +60,6 @@
         hierarchy_items.append(entity["name"])
 
     return "/".join(hierarchy_items)
->>>>>>> 9d2c48e4
 
 
 def add_tool_to_environment(tools):
