--- conflicted
+++ resolved
@@ -6,10 +6,7 @@
 import ftrack_api
 from avalon import io, lib
 import acre
-<<<<<<< HEAD
-=======
 from pype.ftrack import ftrack_utils
->>>>>>> ebbe95d8
 
 from pype import api as pype
 
@@ -382,16 +379,9 @@
 
         # RUN TIMER IN FTRACK
         username = event['source']['user']['username']
-<<<<<<< HEAD
         user_query = 'User where username is "{}"'.format(username)
         user = session.query(user_query).one()
         task = session.query('Task where id is {}'.format(entity['id'])).one()
-=======
-        query_user = 'User where username is "{}"'.format(username)
-        query_task = 'Task where id is {}'.format(entity['id'])
-        user = session.query(query_user).one()
-        task = session.query(query_task).one()
->>>>>>> ebbe95d8
         self.log.info('Starting timer for task: ' + task['name'])
         user.start_timer(task, force=True)
 
