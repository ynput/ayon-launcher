--- conflicted
+++ resolved
@@ -37,12 +37,6 @@
     icon = apptoml.get('ftrack_icon', None)
     description = apptoml.get('description', None)
     preactions = apptoml.get('preactions', [])
-<<<<<<< HEAD
-
-    if icon:
-        icon = icon.format(os.environ.get('PYPE_STATICS_SERVER', ''))
-=======
->>>>>>> 12c7e520
 
     # register action
     AppAction(
