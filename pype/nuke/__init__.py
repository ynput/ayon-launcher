--- conflicted
+++ resolved
@@ -114,10 +114,7 @@
         "write",
         "review",
         "nukenodes" 
-<<<<<<< HEAD
-=======
         "gizmo"
->>>>>>> a884b185
     ]
 
     avalon.data["familiesStateDefault"] = False
