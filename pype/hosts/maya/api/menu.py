--- conflicted
+++ resolved
@@ -8,11 +8,8 @@
 import maya.cmds as cmds
 
 self = sys.modules[__name__]
-<<<<<<< HEAD
 self._menu = os.environ.get("AVALON_LABEL")
-=======
-self._menu = os.environ.get('OPENPYPE_STUDIO_NAME') or "Pype"
->>>>>>> 74a1599b
+
 
 log = logging.getLogger(__name__)
 
