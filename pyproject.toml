[project]
name = "AYON"
<<<<<<< HEAD
requires-python = ">=3.9.6, <3.10"
version = "1.4.3-dev"
=======
version = "1.4.4-dev"
package-mode = false
>>>>>>> 1af75af4
description = "Open VFX and Animation pipeline with support."
authors = [
    {name = "Ynput s.r.o.", email = "info@ynput.io"}
]
license = {file = "LICENSE"}

readme = "README.md"
keywords = ["Pipeline", "AYON", "Avalon", "VFX", "animation", "automation", "tracking", "asset management"]

dependencies = [
    "ayon-python-api == 1.2.4",
    "arrow ~= 0.17",
    "Unidecode ~= 1.3.0",
    "aiohttp ~= 3.7",
    # local settings
    "appdirs @ git+https://github.com/ActiveState/appdirs.git",
    "platformdirs",
    "coolname",
    "keyring ~= 22.0.1",
    # environment variables resolving
    "acre @ git+https://github.com/pypeclub/acre.git",
    # terminal formatting
    "blessed ~= 1.17", # Use only in helper scripts
    "enlighten ~= 1.9.0",
    # requirements
    "cryptography ~= 39.0.0",
    "dnspython ~= 2.1.0",
    "urllib3 ~= 1.26.16",
    "semver ~= 2.13.0",
    "QtPy ~= 2.3.0",
    "pywin32 == 310; sys_platform == 'win32'",
    "python3-xlib; sys_platform == 'linux'",
    "distro == 1.9.0; sys_platform == 'linux'",
    "pip ~= 24.0",
    "pre-commit>=3.8.0",
    "toml",  # remove for python 3.11
]

[project.optional-dependencies]
dev = [
    "flake8 ~= 6.0",
    "autopep8 ~= 2.0",
    "coverage",
    "cx_Freeze ~= 8.4",
    "GitPython ~= 3.1.17",
    "hatchling",
    "jedi ~= 0.13",
    "Jinja2 ~= 3.1",
    "markupsafe ~= 2.0.1",
    "pycodestyle",
    "pydocstyle",
    "linkify-it-py ~= 2.0.0",
    "myst-parser ~= 0.18.1",
    "pre-commit",
    "pylint ~= 2.5",
    "pytest ~= 6.1",
    "pytest-cov",
    "pytest-print",
    "wheel",
    "enlighten",  # cool terminal progress bars
]

[project.urls]
"Bug Tracker" = "https://github.com/ynput/ayon-launcher/issues"
"Discussions" = "https://github.com/ynput/ayon-launcher/discussions"
"homepage" = "https://ynput.io"
"documentation" = "https://ayon.ynput.io"
"repository" = "https://github.com/ynput/ayon-launcher"

[tool.uv]
python-preference = "only-managed"

<<<<<<< HEAD
[project.scripts]
ayon = "start:boot"
=======
[tool.poetry.dependencies]
python = ">=3.9.1,<3.10"
# ayon python api
ayon-python-api = "1.2.6"
arrow = "^0.17"
Unidecode = "^1.2.0"
aiohttp = "^3.7"
# local settings
appdirs = { git = "https://github.com/ActiveState/appdirs.git", branch = "master" }
platformdirs = "*"
coolname = "*"
keyring = "^22.0.1"
# environment variables resolving
acre = { git = "https://github.com/pypeclub/acre.git" }
# terminal formatting
blessed = "^1.17"  # Use only in helper scripts
enlighten = "^1.9.0"
# requirements
cryptography = "39.0.0"
dnspython = "^2.1.0"
urllib3 = "1.26.16"
semver = "^2.13.0"
QtPy = "^2.3.0"
pywin32 = { version = "301", markers = "sys_platform == 'win32'" }
python3-xlib = { version="*", markers = "sys_platform == 'linux'"}
distro = { version="^1.9.0", markers = "sys_platform == 'linux'"}
pip = "24.0"
>>>>>>> 1af75af4

[tool.poetry.group.dev.dependencies]
flake8 = "^6.0"
autopep8 = "^2.0"
coverage = "*"
# cx_freeze is frozen to this version because of the Centos 7 support
# newer versions are using `patchelf` version which is not
# available on Centos 7
cx_freeze = "6.12.0"
# this is here because of the bug in cx_freeze, fixed in cx_freeze 7
# see https://github.com/ynput/ayon-launcher/issues/114
lief = "<0.14"
GitPython = "^3.1.17"
jedi = "^0.13"
Jinja2 = "^3"
markupsafe = "2.0.1"
pycodestyle = "*"
pydocstyle = "*"
linkify-it-py = "^2.0.0"
myst-parser = "^0.18.1"
pylint = "^2.4.4"
pytest = "^6.1"
pytest-cov = "*"
pytest-print = "*"
wheel = "*"
enlighten = "*"  # cool terminal progress bars
toml = "^0.10.2" # for parsing pyproject.toml
pre-commit = "*"


[build-system]
requires = ["hatchling"]
build-backend = "hatchling.build"

[ayon]
[ayon.qtbinding.windows]
package = "PySide6"
version = "6.7.1"

[ayon.qtbinding.darwin]
package = "PySide6"
version = "6.7.1"

[ayon.qtbinding.linux]
package = "PySide6"
version = "6.7.1"

[ayon.qtbinding.centos7]
package = "PySide2"
version = "5.15.2"

[ayon.qtbinding.pyside2]
package = "PySide2"
version = "5.15.2"

[tool.hatch.metadata]
allow-direct-references = true

[tool.hatch.build.targets.wheel]
packages = ["build"]

[tool.pyright]
include = [
    "vendor"
]
exclude = [
    "**/node_modules",
    "**/__pycache__"
]
ignore = [".git"]

reportMissingImports = true
reportMissingTypeStubs = false<|MERGE_RESOLUTION|>--- conflicted
+++ resolved
@@ -1,12 +1,7 @@
 [project]
 name = "AYON"
-<<<<<<< HEAD
 requires-python = ">=3.9.6, <3.10"
-version = "1.4.3-dev"
-=======
 version = "1.4.4-dev"
-package-mode = false
->>>>>>> 1af75af4
 description = "Open VFX and Animation pipeline with support."
 authors = [
     {name = "Ynput s.r.o.", email = "info@ynput.io"}
@@ -17,7 +12,7 @@
 keywords = ["Pipeline", "AYON", "Avalon", "VFX", "animation", "automation", "tracking", "asset management"]
 
 dependencies = [
-    "ayon-python-api == 1.2.4",
+    "ayon-python-api == 1.2.6",
     "arrow ~= 0.17",
     "Unidecode ~= 1.3.0",
     "aiohttp ~= 3.7",
@@ -79,38 +74,8 @@
 [tool.uv]
 python-preference = "only-managed"
 
-<<<<<<< HEAD
 [project.scripts]
 ayon = "start:boot"
-=======
-[tool.poetry.dependencies]
-python = ">=3.9.1,<3.10"
-# ayon python api
-ayon-python-api = "1.2.6"
-arrow = "^0.17"
-Unidecode = "^1.2.0"
-aiohttp = "^3.7"
-# local settings
-appdirs = { git = "https://github.com/ActiveState/appdirs.git", branch = "master" }
-platformdirs = "*"
-coolname = "*"
-keyring = "^22.0.1"
-# environment variables resolving
-acre = { git = "https://github.com/pypeclub/acre.git" }
-# terminal formatting
-blessed = "^1.17"  # Use only in helper scripts
-enlighten = "^1.9.0"
-# requirements
-cryptography = "39.0.0"
-dnspython = "^2.1.0"
-urllib3 = "1.26.16"
-semver = "^2.13.0"
-QtPy = "^2.3.0"
-pywin32 = { version = "301", markers = "sys_platform == 'win32'" }
-python3-xlib = { version="*", markers = "sys_platform == 'linux'"}
-distro = { version="^1.9.0", markers = "sys_platform == 'linux'"}
-pip = "24.0"
->>>>>>> 1af75af4
 
 [tool.poetry.group.dev.dependencies]
 flake8 = "^6.0"
