--- conflicted
+++ resolved
@@ -1,10 +1,6 @@
 [project]
 name = "AYON"
-<<<<<<< HEAD
 requires-python = ">=3.9.6, <3.10"
-=======
-requires-python = "~=3.9"
->>>>>>> 3af4b141
 version = "1.4.3-dev"
 description = "Open VFX and Animation pipeline with support."
 authors = [
@@ -18,11 +14,7 @@
 dependencies = [
     "ayon-python-api == 1.2.4",
     "arrow ~= 0.17",
-<<<<<<< HEAD
     "Unidecode ~= 1.2.0",
-=======
-    "Unidecode ~= 1.3.0",
->>>>>>> 3af4b141
     "aiohttp ~= 3.7",
     # local settings
     "appdirs @ git+https://github.com/ActiveState/appdirs.git",
@@ -45,8 +37,7 @@
     "distro == 1.9.0; sys_platform == 'linux'",
     "pip ~= 24.0",
     "pre-commit>=3.8.0",
-<<<<<<< HEAD
-    "tomli",  # remove for python 3.11
+    "toml",  # remove for python 3.11
 ]
 
 [project.urls]
@@ -54,11 +45,6 @@
 "Discussions" = "https://github.com/ynput/ayon-launcher/discussions"
 
 
-=======
-    "toml",  # remove for python 3.11
-]
-
->>>>>>> 3af4b141
 [project.optional-dependencies]
 dev = [
     "flake8 ~= 6.0",
@@ -81,15 +67,6 @@
     "pytest-print",
     "wheel",
     "enlighten",  # cool terminal progress bars
-<<<<<<< HEAD
-    "toml ~= 0.10.2", # for parsing pyproject.toml
-
-]
-
-[tool.uv]
-python-preference = "only-managed"
-
-=======
 ]
 
 [project.urls]
@@ -102,7 +79,6 @@
 [tool.uv]
 python-preference = "only-managed"
 
->>>>>>> 3af4b141
 [project.scripts]
 ayon = "start:boot"
 
@@ -135,9 +111,6 @@
 pre-commit = "*"
 
 
-"homepage" = "https://ynput.io"
-"documentation" = "https://ayon.ynput.io"
-"repository" = "https://github.com/ynput/ayon-launcher"
 [build-system]
 requires = ["hatchling"]
 build-backend = "hatchling.build"
