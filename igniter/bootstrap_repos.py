# -*- coding: utf-8 -*-
"""Bootstrap OpenPype repositories."""
import functools
import logging as log
import os
import re
import shutil
import sys
import tempfile
from pathlib import Path
from typing import Union, Callable, List, Tuple
from zipfile import ZipFile, BadZipFile

from appdirs import user_data_dir
from speedcopy import copyfile

from .user_settings import OpenPypeSettingsRegistry
from .tools import get_openpype_path_from_db


LOG_INFO = 0
LOG_WARNING = 1
LOG_ERROR = 3


@functools.total_ordering
class OpenPypeVersion:
    """Class for storing information about OpenPype version.

    Attributes:
        major (int): [1].2.3-client-variant
        minor (int): 1.[2].3-client-variant
        subversion (int): 1.2.[3]-client-variant
        client (str): 1.2.3-[client]-variant
        variant (str): 1.2.3-client-[variant]
        path (str): path to OpenPype

    """
    major = 0
    minor = 0
    subversion = 0
    variant = ""
    client = None
    path = None

    _version_regex = re.compile(
        r"(?P<major>\d+)\.(?P<minor>\d+)\.(?P<sub>\d+)(-(?P<var1>staging)|-(?P<client>.+)(-(?P<var2>staging)))?")  # noqa: E501

    @property
    def version(self):
        """return formatted version string."""
        return self._compose_version()

    @version.setter
    def version(self, val):
        decomposed = self._decompose_version(val)
        self.major = decomposed[0]
        self.minor = decomposed[1]
        self.subversion = decomposed[2]
        self.variant = decomposed[3]
        self.client = decomposed[4]

    def __init__(self, major: int = None, minor: int = None,
                 subversion: int = None, version: str = None,
                 variant: str = "", client: str = None,
                 path: Path = None):
        self.path = path

        if (
                major is None or minor is None or subversion is None
        ) and version is None:
            raise ValueError("Need version specified in some way.")
        if version:
            values = self._decompose_version(version)
            self.major = values[0]
            self.minor = values[1]
            self.subversion = values[2]
            self.variant = values[3]
            self.client = values[4]
        else:
            self.major = major
            self.minor = minor
            self.subversion = subversion
            # variant is set only if it is "staging", otherwise "production" is
            # implied and no need to mention it in version string.
            if variant == "staging":
                self.variant = variant
            self.client = client

    def _compose_version(self):
        version = "{}.{}.{}".format(self.major, self.minor, self.subversion)

        if self.client:
            version = "{}-{}".format(version, self.client)

        if self.variant == "staging":
            version = "{}-{}".format(version, self.variant)

        return version

    @classmethod
    def _decompose_version(cls, version_string: str) -> tuple:
        m = re.search(cls._version_regex, version_string)
        if not m:
            raise ValueError(
                "Cannot parse version string: {}".format(version_string))

        variant = None
        if m.group("var1") == "staging" or m.group("var2") == "staging":
            variant = "staging"

        client = m.group("client")

        return (int(m.group("major")), int(m.group("minor")),
                int(m.group("sub")), variant, client)

    def __eq__(self, other):
        if not isinstance(other, self.__class__):
            return False
        return self.version == other.version

    def __str__(self):
        return self.version

    def __repr__(self):
        return "{}, {}: {}".format(
            self.__class__.__name__, self.version, self.path)

    def __hash__(self):
        return hash(self.version)

    def __lt__(self, other):
        if (self.major, self.minor, self.subversion) < \
                (other.major, other.minor, other.subversion):
            return True

        # 1.2.3-staging < 1.2.3-client-staging
        if self.get_main_version() == other.get_main_version() and \
                not self.client and self.variant and \
                other.client and other.variant:
            return True

        # 1.2.3 < 1.2.3-staging
        if self.get_main_version() == other.get_main_version() and \
                not self.client and self.variant and \
                not other.client and not other.variant:
            return True

        # 1.2.3 < 1.2.3-client
        if self.get_main_version() == other.get_main_version() and \
                not self.client and not self.variant and \
                other.client and not other.variant:
            return True

        # 1.2.3 < 1.2.3-client-staging
        if self.get_main_version() == other.get_main_version() and \
                not self.client and not self.variant and other.client:
            return True

        # 1.2.3-client-staging < 1.2.3-client
        if self.get_main_version() == other.get_main_version() and \
                self.client and self.variant and \
                other.client and not other.variant:
            return True

        # prefer path over no path
        if self.version == other.version and \
                not self.path and other.path:
            return True

        # prefer path with dir over path with file
        return self.version == other.version and self.path and \
            other.path and self.path.is_file() and \
            other.path.is_dir()

    def is_staging(self) -> bool:
        """Test if current version is staging one."""
        return self.variant == "staging"

    def get_main_version(self) -> str:
        """Return main version component.

        This returns x.x.x part of version from possibly more complex one
        like x.x.x-foo-bar.

        Returns:
            str: main version component

        """
        return "{}.{}.{}".format(self.major, self.minor, self.subversion)

    @staticmethod
    def version_in_str(string: str) -> Tuple:
        """Find OpenPype version in given string.

        Args:
            string (str):  string to search.

        Returns:
            tuple: True/False and OpenPypeVersion if found.

        """
        try:
            result = OpenPypeVersion._decompose_version(string)
        except ValueError:
            return False, None
        return True, OpenPypeVersion(major=result[0],
                                     minor=result[1],
                                     subversion=result[2],
                                     variant=result[3],
                                     client=result[4])


class BootstrapRepos:
    """Class for bootstrapping local OpenPype installation.

    Attributes:
        data_dir (Path): local OpenPype installation directory.
        live_repo_dir (Path): path to repos directory if running live,
            otherwise `None`.
        registry (OpenPypeSettingsRegistry): OpenPype registry object.
        zip_filter (list): List of files to exclude from zip
        openpype_filter (list): list of top level directories not to
            include in zip in OpenPype repository.

    """

    def __init__(self, progress_callback: Callable = None, message=None):
        """Constructor.

        Args:
            progress_callback (callable): Optional callback method to report
                progress.
            message (QtCore.Signal, optional): Signal to report messages back.

        """
        # vendor and app used to construct user data dir
        self._vendor = "pypeclub"
        self._app = "openpype"
        self._log = log.getLogger(str(__class__))
        self.data_dir = Path(user_data_dir(self._app, self._vendor))
        self.registry = OpenPypeSettingsRegistry()
        self.zip_filter = [".pyc", "__pycache__"]
        self.openpype_filter = [
            "build", "docs", "tests", "tools", "venv", "coverage"
        ]
        self._message = message

        # dummy progress reporter
        def empty_progress(x: int):
            """Progress callback dummy."""
            return x

        if not progress_callback:
            progress_callback = empty_progress
        self._progress_callback = progress_callback

        if getattr(sys, "frozen", False):
            self.live_repo_dir = Path(sys.executable).parent / "repos"
        else:
            self.live_repo_dir = Path(Path(__file__).parent / ".." / "repos")

    @staticmethod
    def get_version_path_from_list(version: str, version_list: list) -> Path:
        """Get path for specific version in list of OpenPype versions.

        Args:
            version (str): Version string to look for (1.2.4-staging)
            version_list (list of OpenPypeVersion): list of version to search.

        Returns:
            Path: Path to given version.

        """
        for v in version_list:
            if str(v) == version:
                return v.path

    @staticmethod
    def get_local_live_version() -> str:
        """Get version of local OpenPype."""

        version = {}
        path = Path(os.path.dirname(__file__)).parent / "openpype" / "version.py"
        with open(path, "r") as fp:
            exec(fp.read(), version)
        return version["__version__"]

    @staticmethod
    def get_version(repo_dir: Path) -> Union[str, None]:
        """Get version of OpenPype in given directory.

        Note: in frozen OpenPype installed in user data dir, this must point
        one level deeper as it is:
        `openpype-version-v3.0.0/openpype/version.py`

        Args:
            repo_dir (Path): Path to OpenPype repo.

        Returns:
            str: version string.
            None: if OpenPype is not found.

        """
        # try to find version
        version_file = Path(repo_dir) / "openpype" / "version.py"
        if not version_file.exists():
            return None

        version = {}
        with version_file.open("r") as fp:
            exec(fp.read(), version)

        return version['__version__']

    def create_version_from_live_code(
            self, repo_dir: Path = None) -> Union[OpenPypeVersion, None]:
        """Copy zip created from OpenPype repositories to user data dir.

        This detect OpenPype version either in local "live" OpenPype
        repository or in user provided path. Then it will zip it in temporary
        directory and finally it will move it to destination which is user
        data directory. Existing files will be replaced.

        Args:
            repo_dir (Path, optional): Path to OpenPype repository.

        Returns:
            Path: path of installed repository file.

        """
        # if repo dir is not set, we detect local "live" OpenPype repository
        # version and use it as a source. Otherwise repo_dir is user
        # entered location.
        if not repo_dir:
            version = self.get_local_live_version()
            repo_dir = self.live_repo_dir
        else:
            version = self.get_version(repo_dir)

        if not version:
            self._print("OpenPype not found.", LOG_ERROR)
            return

        # create destination directory
        if not self.data_dir.exists():
            self.data_dir.mkdir(parents=True)

        # create zip inside temporary directory.
        with tempfile.TemporaryDirectory() as temp_dir:
            temp_zip = \
                Path(temp_dir) / f"openpype-v{version}.zip"
            self._print(f"creating zip: {temp_zip}")

            self._create_openpype_zip(temp_zip, repo_dir.parent)
            if not os.path.exists(temp_zip):
                self._print("make archive failed.", LOG_ERROR)
                return None

            destination = self._move_zip_to_data_dir(temp_zip)

        return OpenPypeVersion(version=version, path=destination)

    def _move_zip_to_data_dir(self, zip_file) -> Union[None, Path]:
        """Move zip with OpenPype version to user data directory.

        Args:
            zip_file (Path): Path to zip file.

        Returns:
            None if move fails.
            Path to moved zip on success.

        """
        destination = self.data_dir / zip_file.name

        if destination.exists():
            self._print(
                f"Destination file {destination} exists, removing.",
                LOG_WARNING)
            try:
                destination.unlink()
            except Exception as e:
                self._print(str(e), LOG_ERROR, exc_info=True)
                return None
        try:
            shutil.move(zip_file.as_posix(), self.data_dir.as_posix())
        except shutil.Error as e:
            self._print(str(e), LOG_ERROR, exc_info=True)
            return None

        return destination

    def _filter_dir(self, path: Path, path_filter: List) -> List[Path]:
        """Recursively crawl over path and filter."""
        result = []
        for item in path.iterdir():
            if item.name in path_filter:
                continue
            if item.name.startswith('.'):
                continue
            if item.is_dir():
                result.extend(self._filter_dir(item, path_filter))
            else:
                result.append(item)
        return result

    def create_version_from_frozen_code(self) -> Union[None, OpenPypeVersion]:
        """Create OpenPype version from *frozen* code distributed by installer.

        This should be real edge case for those wanting to try out OpenPype
        without setting up whole infrastructure but is strongly discouraged
        in studio setup as this use local version independent of others
        that can be out of date.

        Returns:
            :class:`OpenPypeVersion` zip file to be installed.

        """
        frozen_root = Path(sys.executable).parent

        # from frozen code we need igniter, openpype, schema vendor
        openpype_list = self._filter_dir(
            frozen_root / "openpype", self.zip_filter)
        openpype_list += self._filter_dir(
            frozen_root / "igniter", self.zip_filter)
        openpype_list += self._filter_dir(
            frozen_root / "repos", self.zip_filter)
        openpype_list += self._filter_dir(
            frozen_root / "schema", self.zip_filter)
        openpype_list += self._filter_dir(
            frozen_root / "vendor", self.zip_filter)
        openpype_list.append(frozen_root / "LICENSE")

        version = self.get_version(frozen_root)

        # create zip inside temporary directory.
        with tempfile.TemporaryDirectory() as temp_dir:
            temp_zip = \
                Path(temp_dir) / f"openpype-v{version}.zip"
            self._print(f"creating zip: {temp_zip}")

            with ZipFile(temp_zip, "w") as zip_file:
                progress = 0
                openpype_inc = 98.0 / float(len(openpype_list))
                file: Path
                for file in openpype_list:
                    progress += openpype_inc
                    self._progress_callback(int(progress))

                    arc_name = file.relative_to(frozen_root.parent)
                    # we need to replace first part of path which starts with
                    # something like `exe.win/linux....` with `openpype` as
                    # this is expected by OpenPype in zip archive.
                    arc_name = Path().joinpath(*arc_name.parts[1:])
                    zip_file.write(file, arc_name)

            destination = self._move_zip_to_data_dir(temp_zip)

        return OpenPypeVersion(version=version, path=destination)

    def _create_openpype_zip(self, zip_path: Path, openpype_path: Path) -> None:
        """Pack repositories and OpenPype into zip.

        We are using :mod:`zipfile` instead :meth:`shutil.make_archive`
        because we need to decide what file and directories to include in zip
        and what not. They are determined by :attr:`zip_filter` on file level
        and :attr:`openpype_filter` on top level directory in OpenPype
        repository.

        Args:
            zip_path (Path): Path to zip file.
            openpype_path (Path): Path to OpenPype sources.

        """
        openpype_list = []
        openpype_inc = 0

        # get filtered list of file in Pype repository
        openpype_list = self._filter_dir(openpype_path, self.zip_filter)
        openpype_files = len(openpype_list)

        openpype_inc = 98.0 / float(openpype_files)

        with ZipFile(zip_path, "w") as zip_file:
            progress = 0
            openpype_root = openpype_path.resolve()
            # generate list of filtered paths
            dir_filter = [openpype_root / f for f in self.openpype_filter]

            file: Path
            for file in openpype_list:
                progress += openpype_inc
                self._progress_callback(int(progress))

                # if file resides in filtered path, skip it
                is_inside = None
                df: Path
                for df in dir_filter:
                    try:
                        is_inside = file.resolve().relative_to(df)
                    except ValueError:
                        pass

                if is_inside:
                    continue

                processed_path = file
                self._print(f"- processing {processed_path}")

                zip_file.write(file, file.relative_to(openpype_root))

            # test if zip is ok
            zip_file.testzip()
            self._progress_callback(100)

    @staticmethod
    def add_paths_from_archive(archive: Path) -> None:
        """Add first-level directory and 'repos' as paths to :mod:`sys.path`.

        This will enable Python to import OpenPype and modules in `repos`
        submodule directory in zip file.

        Adding to both `sys.path` and `PYTHONPATH`, skipping duplicates.

        Args:
            archive (Path): path to archive.

        .. deprecated:: 3.0
            we don't use zip archives directly

        """
        if not archive.is_file() and not archive.exists():
            raise ValueError("Archive is not file.")

        with ZipFile(archive, "r") as zip_file:
            name_list = zip_file.namelist()

        roots = []
        paths = []
        for item in name_list:
            if not item.startswith("repos/"):
                continue

            root = item.split("/")[1]

            if root not in roots:
                roots.append(root)
                paths.append(
                    f"{archive}{os.path.sep}repos{os.path.sep}{root}")
                sys.path.insert(0, paths[-1])

        sys.path.insert(0, f"{archive}")
        pythonpath = os.getenv("PYTHONPATH", "")
        python_paths = pythonpath.split(os.pathsep)
        python_paths += paths

        os.environ["PYTHONPATH"] = os.pathsep.join(python_paths)

    @staticmethod
    def add_paths_from_directory(directory: Path) -> None:
        """Add repos first level directories as paths to :mod:`sys.path`.

        This works the same as :meth:`add_paths_from_archive` but in
        specified directory.

        Adding to both `sys.path` and `PYTHONPATH`, skipping duplicates.

        Args:
            directory (Path): path to directory.

        """
        sys.path.insert(0, directory.as_posix())
        directory = directory / "repos"
        if not directory.exists() and not directory.is_dir():
            raise ValueError("directory is invalid")

        roots = []
        for item in directory.iterdir():
            if item.is_dir():
                root = item.as_posix()
                if root not in roots:
                    roots.append(root)
                    sys.path.insert(0, root)

        pythonpath = os.getenv("PYTHONPATH", "")
        paths = pythonpath.split(os.pathsep)
        paths += roots

        os.environ["PYTHONPATH"] = os.pathsep.join(paths)

    def find_openpype(
            self,
            openpype_path: Union[Path, str] = None,
            staging: bool = False,
            include_zips: bool = False) -> Union[List[OpenPypeVersion], None]:
        """Get ordered dict of detected OpenPype version.

        Resolution order for OpenPype is following:

            1) First we test for ``OPENPYPE_PATH`` environment variable
<<<<<<< HEAD
            2) We try to find ``openPypePath`` in registry setting
=======
            2) We try to find ``pypePath`` in registry setting
>>>>>>> bd97ebd1
            3) We use user data directory

        Args:
            openpype_path (Path or str, optional): Try to find OpenPype on
                the given path or url.
            staging (bool, optional): Filter only staging version, skip them
                otherwise.
            include_zips (bool, optional): If set True it will try to find
                OpenPype in zip files in given directory.

        Returns:
            dict of Path: Dictionary of detected OpenPype version.
                 Key is version, value is path to zip file.

            None: if OpenPype is not found.

        Todo:
            implement git/url support as OpenPype location, so it would be
            possible to enter git url, OpenPype would check it out and if it is
            ok install it as normal version.

        """
        if openpype_path and not isinstance(openpype_path, Path):
            raise NotImplementedError(
                ("Finding OpenPype in non-filesystem locations is"
                 " not implemented yet."))

        dir_to_search = self.data_dir

        # if we have openpype_path specified, search only there.
        if openpype_path:
            dir_to_search = openpype_path
        else:
            if os.getenv("OPENPYPE_PATH"):
                if Path(os.getenv("OPENPYPE_PATH")).exists():
                    dir_to_search = Path(os.getenv("OPENPYPE_PATH"))
            else:
                try:
                    registry_dir = Path(
                        str(self.registry.get_item("openPypePath")))
                    if registry_dir.exists():
                        dir_to_search = registry_dir

                except ValueError:
                    # nothing found in registry, we'll use data dir
                    pass

        openpype_versions = self.get_openpype_versions(dir_to_search, staging)

        # remove zip file version if needed.
        if not include_zips:
            openpype_versions = [
                v for v in openpype_versions if v.path.suffix != ".zip"
            ]

        return openpype_versions

    def process_entered_location(self, location: str) -> Union[Path, None]:
        """Process user entered location string.

        It decides if location string is mongodb url or path.
        If it is mongodb url, it will connect and load ``OPENPYPE_PATH`` from
<<<<<<< HEAD
        there and use it as path to OpenPype. In it is _not_ mongodb url, it
=======
        there and use it as path to Pype. In it is _not_ mongodb url, it
>>>>>>> bd97ebd1
        is assumed we have a path, this is tested and zip file is
        produced and installed using :meth:`create_version_from_live_code`.

        Args:
            location (str): User entered location.

        Returns:
            Path: to OpenPype zip produced from this location.
            None: Zipping failed.

        """
        openpype_path = None
        # try to get OpenPype path from mongo.
        if location.startswith("mongodb"):
<<<<<<< HEAD
            pype_path = get_openpype_path_from_db(location)
            if not openpype_path:
                self._print("cannot find PYPE_PATH in settings.")
=======
            pype_path = get_pype_path_from_db(location)
            if not pype_path:
                self._print("cannot find OPENPYPE_PATH in settings.")
>>>>>>> bd97ebd1
                return None

        # if not successful, consider location to be fs path.
        if not openpype_path:
            openpype_path = Path(location)

        # test if this path does exist.
        if not openpype_path.exists():
            self._print(f"{openpype_path} doesn't exists.")
            return None

        # test if entered path isn't user data dir
        if self.data_dir == openpype_path:
            self._print("cannot point to user data dir", LOG_ERROR)
            return None

        # find openpype zip files in location. There can be
        # either "live" OpenPype repository, or multiple zip files or even
        # multiple OpenPype version directories. This process looks into zip
        # files and directories and tries to parse `version.py` file.
        versions = self.find_openpype(openpype_path, include_zips=True)
        if versions:
            self._print(f"found OpenPype in [ {openpype_path} ]")
            self._print(f"latest version found is [ {versions[-1]} ]")

            return self.install_version(versions[-1])

        # if we got here, it means that location is "live"
        # OpenPype repository. We'll create zip from it and move it to user
        # data dir.
        live_openpype = self.create_version_from_live_code(openpype_path)
        if not live_openpype.path.exists():
            self._print(f"installing zip {live_openpype} failed.", LOG_ERROR)
            return None
        # install it
        return self.install_version(live_openpype)

    def _print(self,
               message: str,
               level: int = LOG_INFO,
               exc_info: bool = False):
        """Helper function passing logs to UI and to logger.

        Supporting 3 levels of logs defined with `LOG_INFO`, `LOG_WARNING` and
        `LOG_ERROR` constants.

        Args:
            message (str): Message to log.
            level (int, optional): Log level to use.
            exc_info (bool, optional): Exception info object to pass to logger.

        """
        if self._message:
            self._message.emit(message, level == LOG_ERROR)

        if level == LOG_WARNING:
            self._log.warning(message, exc_info=exc_info)
            return
        if level == LOG_ERROR:
            self._log.error(message, exc_info=exc_info)
            return
        self._log.info(message, exc_info=exc_info)

    def extract_openpype(self, version: OpenPypeVersion) -> Union[Path, None]:
        """Extract zipped OpenPype version to user data directory.

        Args:
            version (OpenPypeVersion): Version of OpenPype.

        Returns:
            Path: path to extracted version.
            None: if something failed.

        """
        if not version.path:
            raise ValueError(
                f"version {version} is not associated with any file")

        destination = self.data_dir / version.path.stem
        if destination.exists():
            try:
                destination.unlink()
            except OSError:
                msg = f"!!! Cannot remove already existing {destination}"
                self._print(msg, LOG_ERROR, exc_info=True)
                return None

        destination.mkdir(parents=True)

        # extract zip there
        self._print("Extracting zip to destination ...")
        with ZipFile(version.path, "r") as zip_ref:
            zip_ref.extractall(destination)

        self._print(f"Installed as {version.path.stem}")

        return destination

    def is_inside_user_data(self, path: Path) -> bool:
        """Test if version is located in user data dir.

        Args:
            path (Path) Path to test.

        Returns:
            True if path is inside user data dir.

        """
        is_inside = False
        try:
            is_inside = path.resolve().relative_to(
                self.data_dir)
        except ValueError:
            # if relative path cannot be calculated, OpenPype version is not
            # inside user data dir
            pass
        return is_inside

    def install_version(self,
                        openpype_version: OpenPypeVersion,
                        force: bool = False) -> Path:
        """Install OpenPype version to user data directory.

        Args:
            oepnpype_version (OpenPypeVersion): OpenPype version to install.
            force (bool, optional): Force overwrite existing version.

        Returns:
            Path: Path to installed OpenPype.

        Raises:
            OpenPypeVersionExists: If not forced and this version already exist
                in user data directory.
            OpenPypeVersionInvalid: If version to install is invalid.
            OpenPypeVersionIOError: If copying or zipping fail.

        """

        if self.is_inside_user_data(openpype_version.path) and not pype_version.path.is_file():  # noqa
            raise OpenPypeVersionExists(
                "OpenPype already inside user data dir")

        # determine destination directory name
        # for zip file strip suffix, in case of dir use whole dir name
        if openpype_version.path.is_dir():
            dir_name = openpype_version.path.name
        else:
            dir_name = openpype_version.path.stem

        destination = self.data_dir / dir_name

        # test if destination directory already exist, if so lets delete it.
        if destination.exists() and force:
            try:
                shutil.rmtree(destination)
            except OSError as e:
                self._print(
                    f"cannot remove already existing {destination}",
                    LOG_ERROR, exc_info=True)
                raise OpenPypeVersionIOError(
                    f"cannot remove existing {destination}") from e
        elif destination.exists() and not force:
            raise OpenPypeVersionExists(f"{destination} already exist.")
        else:
            # create destination parent directories even if they don't exist.
            destination.mkdir(parents=True)

        # version is directory
        if openpype_version.path.is_dir():
            # create zip inside temporary directory.
            self._print("Creating zip from directory ...")
            with tempfile.TemporaryDirectory() as temp_dir:
                temp_zip = \
                    Path(temp_dir) / f"openpype-v{openpype_version}.zip"
                self._print(f"creating zip: {temp_zip}")

                self._create_openpype_zip(temp_zip, openpype_version.path)
                if not os.path.exists(temp_zip):
                    self._print("make archive failed.", LOG_ERROR)
                    raise OpenPypeVersionIOError("Zip creation failed.")

                # set zip as version source
                openpype_version.path = temp_zip

        elif openpype_version.path.is_file():
            # check if file is zip (by extension)
            if openpype_version.path.suffix.lower() != ".zip":
                raise OpenPypeVersionInvalid("Invalid file format")

        if not self.is_inside_user_data(openpype_version.path):
            try:
                # copy file to destination
                self._print("Copying zip to destination ...")
                _destination_zip = destination.parent / openpype_version.path.name  # noqa: E501
                copyfile(
                    openpype_version.path.as_posix(),
                    _destination_zip.as_posix())
            except OSError as e:
                self._print(
                    "cannot copy version to user data directory", LOG_ERROR,
                    exc_info=True)
                raise OpenPypeVersionIOError((
                    f"can't copy version {openpype_version.path.as_posix()} "
                    f"to destination {destination.parent.as_posix()}")) from e

        # extract zip there
        self._print("extracting zip to destination ...")
        with ZipFile(openpype_version.path, "r") as zip_ref:
            zip_ref.extractall(destination)

        return destination

    def _is_openpype_in_dir(self,
                            dir_item: Path,
                            detected_version: OpenPypeVersion) -> bool:
        """Test if path item is OpenPype version matching detected version.

        If item is directory that might (based on it's name)
        contain OpenPype version, check if it really does contain
        OpenPype and that their versions matches.

        Args:
            dir_item (Path): Directory to test.
            detected_version (OpenPypeVersion): OpenPype version detected
                from name.

        Returns:
            True if it is valid OpenPype version, False otherwise.

        """
        try:
            # add one 'openpype' level as inside dir there should
            # be many other repositories.
            version_str = BootstrapRepos.get_version(dir_item)
            version_check = OpenPypeVersion(version=version_str)
        except ValueError:
            self._print(
                f"cannot determine version from {dir_item}", True)
            return False

        version_main = version_check.get_main_version()
        detected_main = detected_version.get_main_version()
        if version_main != detected_main:
            self._print(
                (f"dir version ({detected_version}) and "
                 f"its content version ({version_check}) "
                 "doesn't match. Skipping."))
            return False
        return True

    def _is_openpype_in_zip(self,
                            zip_item: Path,
                            detected_version: OpenPypeVersion) -> bool:
        """Test if zip path is OpenPype version matching detected version.

        Open zip file, look inside and parse version from OpenPype
        inside it. If there is none, or it is different from
        version specified in file name, skip it.

        Args:
            zip_item (Path): Zip file to test.
            detected_version (OpenPypeVersion): Pype version detected from name.

        Returns:
           True if it is valid OpenPype version, False otherwise.

        """
        # skip non-zip files
        if zip_item.suffix.lower() != ".zip":
            return False

        try:
            with ZipFile(zip_item, "r") as zip_file:
                with zip_file.open(
                        "openpype/version.py") as version_file:
                    zip_version = {}
                    exec(version_file.read(), zip_version)
                    version_check = OpenPypeVersion(
                        version=zip_version["__version__"])

                    version_main = version_check.get_main_version()  # noqa: E501
                    detected_main = detected_version.get_main_version()  # noqa: E501

                    if version_main != detected_main:
                        self._print(
                            (f"zip version ({detected_version}) "
                             f"and its content version "
                             f"({version_check}) "
                             "doesn't match. Skipping."), True)
                        return False
        except BadZipFile:
            self._print(f"{zip_item} is not a zip file", True)
            return False
        except KeyError:
            self._print("Zip does not contain OpenPype", True)
            return False
        return True

    def get_openpype_versions(self,
                              openpype_dir: Path,
                              staging: bool = False) -> list:
        """Get all detected OpenPype versions in directory.

        Args:
            openpype_dir (Path): Directory to scan.
            staging (bool, optional): Find staging versions if True.

        Returns:
            list of OpenPypeVersion

        Throws:
            ValueError: if invalid path is specified.

        """
        if not openpype_dir.exists() and not openpype_dir.is_dir():
            raise ValueError("specified directory is invalid")

        _openpype_versions = []
        # iterate over directory in first level and find all that might
        # contain OpenPype.
        for item in openpype_dir.iterdir():

            # if file, strip extension, in case of dir not.
            name = item.name if item.is_dir() else item.stem
            result = OpenPypeVersion.version_in_str(name)

            if result[0]:
                detected_version: OpenPypeVersion
                detected_version = result[1]

                if item.is_dir() and not self._is_openpype_in_dir(
                    item, detected_version
                ):
                    continue

                if item.is_file() and not self._is_openpype_in_zip(
                    item, detected_version
                ):
                    continue

                detected_version.path = item
                if staging and detected_version.is_staging():
                    _openpype_versions.append(detected_version)

                if not staging and not detected_version.is_staging():
                    _openpype_versions.append(detected_version)

        return sorted(_openpype_versions)


class OpenPypeVersionExists(Exception):
    """Exception for handling existing OpenPype version."""
    pass


class OpenPypeVersionInvalid(Exception):
    """Exception for handling invalid OpenPype version."""
    pass


class OpenPypeVersionIOError(Exception):
    """Exception for handling IO errors in OpenPype version."""
    pass<|MERGE_RESOLUTION|>--- conflicted
+++ resolved
@@ -599,11 +599,7 @@
         Resolution order for OpenPype is following:
 
             1) First we test for ``OPENPYPE_PATH`` environment variable
-<<<<<<< HEAD
             2) We try to find ``openPypePath`` in registry setting
-=======
-            2) We try to find ``pypePath`` in registry setting
->>>>>>> bd97ebd1
             3) We use user data directory
 
         Args:
@@ -666,11 +662,7 @@
 
         It decides if location string is mongodb url or path.
         If it is mongodb url, it will connect and load ``OPENPYPE_PATH`` from
-<<<<<<< HEAD
         there and use it as path to OpenPype. In it is _not_ mongodb url, it
-=======
-        there and use it as path to Pype. In it is _not_ mongodb url, it
->>>>>>> bd97ebd1
         is assumed we have a path, this is tested and zip file is
         produced and installed using :meth:`create_version_from_live_code`.
 
@@ -685,15 +677,9 @@
         openpype_path = None
         # try to get OpenPype path from mongo.
         if location.startswith("mongodb"):
-<<<<<<< HEAD
             pype_path = get_openpype_path_from_db(location)
             if not openpype_path:
-                self._print("cannot find PYPE_PATH in settings.")
-=======
-            pype_path = get_pype_path_from_db(location)
-            if not pype_path:
                 self._print("cannot find OPENPYPE_PATH in settings.")
->>>>>>> bd97ebd1
                 return None
 
         # if not successful, consider location to be fs path.
