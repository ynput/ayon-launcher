import json
import copy
import pyblish.api
from avalon import io


class CollectInstances(pyblish.api.ContextPlugin):
    label = "Collect Instances"
    order = pyblish.api.CollectorOrder - 1
    hosts = ["tvpaint"]

    def process(self, context):
        workfile_instances = context.data["workfileInstances"]

        self.log.debug("Collected ({}) instances:\n{}".format(
            len(workfile_instances),
            json.dumps(workfile_instances, indent=4)
        ))

        for instance_data in workfile_instances:
            instance_data["fps"] = context.data["sceneFps"]

            # Store workfile instance data to instance data
            instance_data["originData"] = copy.deepcopy(instance_data)
            # Global instance data modifications
            # Fill families
            family = instance_data["family"]
            # Add `review` family for thumbnail integration
            instance_data["families"] = [family, "review"]

            # Instance name
            subset_name = instance_data["subset"]
            name = instance_data.get("name", subset_name)
            instance_data["name"] = name
            instance_data["label"] = "{} [{}-{}]".format(
                name,
                context.data["sceneMarkIn"] + 1,
                context.data["sceneMarkOut"] + 1
            )

            active = instance_data.get("active", True)
            instance_data["active"] = active
            instance_data["publish"] = active
            # Add representations key
            instance_data["representations"] = []

            # Different instance creation based on family
            instance = None
            if family == "review":
                # Change subset name
                task_name = io.Session["AVALON_TASK"]
                new_subset_name = "{}{}".format(family, task_name.capitalize())
                instance_data["subset"] = new_subset_name

                instance = context.create_instance(**instance_data)

                instance.data["layers"] = copy.deepcopy(
                    context.data["layersData"]
                )
                # Add ftrack family
                instance.data["families"].append("ftrack")

            elif family == "renderLayer":
                instance = self.create_render_layer_instance(
                    context, instance_data
                )
            elif family == "renderPass":
                instance = self.create_render_pass_instance(
                    context, instance_data
                )
            else:
                raise AssertionError(
                    "Instance with unknown family \"{}\": {}".format(
                        family, instance_data
                    )
                )

            if instance is None:
                continue

<<<<<<< HEAD
            any_visible = False
            for layer in instance.data["layers"]:
                if layer["visible"]:
                    any_visible = True
                    break

            instance.data["publish"] = any_visible

            instance.data["frameStart"] = context.data["sceneFrameStart"]
            instance.data["frameEnd"] = context.data["sceneFrameEnd"]
=======
            instance.data["frameStart"] = context.data["sceneMarkIn"] + 1
            instance.data["frameEnd"] = context.data["sceneMarkOut"] + 1
>>>>>>> 7a1e9369

            self.log.debug("Created instance: {}\n{}".format(
                instance, json.dumps(instance.data, indent=4)
            ))

    def create_render_layer_instance(self, context, instance_data):
        name = instance_data["name"]
        # Change label
        subset_name = instance_data["subset"]
        instance_data["label"] = "{}_Beauty".format(name)

        # Change subset name
        # Final family of an instance will be `render`
        new_family = "render"
        task_name = io.Session["AVALON_TASK"]
        new_subset_name = "{}{}_{}_Beauty".format(
            new_family, task_name.capitalize(), name
        )
        instance_data["subset"] = new_subset_name
        self.log.debug("Changed subset name \"{}\"->\"{}\"".format(
            subset_name, new_subset_name
        ))

        # Get all layers for the layer
        layers_data = context.data["layersData"]
        group_id = instance_data["group_id"]
        group_layers = []
        for layer in layers_data:
            if layer["group_id"] == group_id:
                group_layers.append(layer)

        if not group_layers:
            # Should be handled here?
            self.log.warning((
                f"Group with id {group_id} does not contain any layers."
                f" Instance \"{name}\" not created."
            ))
            return None

        instance_data["layers"] = group_layers

        # Add ftrack family
        instance_data["families"].append("ftrack")

        return context.create_instance(**instance_data)

    def create_render_pass_instance(self, context, instance_data):
        pass_name = instance_data["pass"]
        self.log.info(
            "Creating render pass instance. \"{}\"".format(pass_name)
        )
        # Change label
        render_layer = instance_data["render_layer"]
        instance_data["label"] = "{}_{}".format(render_layer, pass_name)

        # Change subset name
        # Final family of an instance will be `render`
        new_family = "render"
        old_subset_name = instance_data["subset"]
        task_name = io.Session["AVALON_TASK"]
        new_subset_name = "{}{}_{}_{}".format(
            new_family, task_name.capitalize(), render_layer, pass_name
        )
        instance_data["subset"] = new_subset_name
        self.log.debug("Changed subset name \"{}\"->\"{}\"".format(
            old_subset_name, new_subset_name
        ))

        layers_data = context.data["layersData"]
        layers_by_name = {
            layer["name"]: layer
            for layer in layers_data
        }

        if "layer_names" in instance_data:
            layer_names = instance_data["layer_names"]
        else:
            # Backwards compatibility
            # - not 100% working as it was found out that layer ids can't be
            #   used as unified identifier across multiple workstations
            layers_by_id = {
                layer["id"]: layer
                for layer in layers_data
            }
            layer_ids = instance_data["layer_ids"]
            layer_names = []
            for layer_id in layer_ids:
                layer = layers_by_id.get(layer_id)
                if layer:
                    layer_names.append(layer["name"])

            if not layer_names:
                raise ValueError((
                    "Metadata contain old way of storing layers information."
                    " It is not possible to identify layers to publish with"
                    " these data. Please remove Render Pass instances with"
                    " Subset manager and use Creator tool to recreate them."
                ))

        render_pass_layers = []
        for layer_name in layer_names:
            layer = layers_by_name.get(layer_name)
            # NOTE This is kind of validation before validators?
            if not layer:
                self.log.warning(
                    f"Layer with name {layer_name} was not found."
                )
                continue

            render_pass_layers.append(layer)

        if not render_pass_layers:
            name = instance_data["name"]
            self.log.warning(
                f"None of the layers from the RenderPass \"{name}\""
                " exist anymore. Instance not created."
            )
            return None

        instance_data["layers"] = render_pass_layers
        return context.create_instance(**instance_data)<|MERGE_RESOLUTION|>--- conflicted
+++ resolved
@@ -78,7 +78,6 @@
             if instance is None:
                 continue
 
-<<<<<<< HEAD
             any_visible = False
             for layer in instance.data["layers"]:
                 if layer["visible"]:
@@ -87,12 +86,8 @@
 
             instance.data["publish"] = any_visible
 
-            instance.data["frameStart"] = context.data["sceneFrameStart"]
-            instance.data["frameEnd"] = context.data["sceneFrameEnd"]
-=======
             instance.data["frameStart"] = context.data["sceneMarkIn"] + 1
             instance.data["frameEnd"] = context.data["sceneMarkOut"] + 1
->>>>>>> 7a1e9369
 
             self.log.debug("Created instance: {}\n{}".format(
                 instance, json.dumps(instance.data, indent=4)
