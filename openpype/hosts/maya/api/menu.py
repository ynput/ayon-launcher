import os
import logging

from Qt import QtWidgets, QtGui

import maya.utils
import maya.cmds as cmds

from openpype.api import BuildWorkfile

from openpype.settings import get_project_settings
from openpype.pipeline import legacy_io
from openpype.pipeline.workfile.build_template import (
    build_workfile_template,
    update_workfile_template
)
from openpype.tools.utils import host_tools
<<<<<<< HEAD
from openpype.hosts.maya.api import lib

=======
from openpype.hosts.maya.api import lib, lib_rendersettings
>>>>>>> 4bca280d
from .lib import get_main_window, IS_HEADLESS
from .commands import reset_frame_range
from .lib_template_builder import create_placeholder, update_placeholder


log = logging.getLogger(__name__)

MENU_NAME = "op_maya_menu"


def _get_menu(menu_name=None):
    """Return the menu instance if it currently exists in Maya"""
    if menu_name is None:
        menu_name = MENU_NAME

    widgets = {w.objectName(): w for w in QtWidgets.QApplication.allWidgets()}
    return widgets.get(menu_name)


def install():
    if cmds.about(batch=True):
        log.info("Skipping openpype.menu initialization in batch mode..")
        return

    def deferred():
        pyblish_icon = host_tools.get_pyblish_icon()
        parent_widget = get_main_window()
        cmds.menu(
            MENU_NAME,
            label=legacy_io.Session["AVALON_LABEL"],
            tearOff=True,
            parent="MayaWindow"
        )

        renderer = cmds.getAttr('defaultRenderGlobals.currentRenderer').lower()
        # Create context menu
        context_label = "{}, {}".format(
            legacy_io.Session["AVALON_ASSET"],
            legacy_io.Session["AVALON_TASK"]
        )
        cmds.menuItem(
            "currentContext",
            label=context_label,
            parent=MENU_NAME,
            enable=False
        )

        cmds.setParent("..", menu=True)

        cmds.menuItem(divider=True)

        # Create default items
        cmds.menuItem(
            "Create...",
            command=lambda *args: host_tools.show_creator(parent=parent_widget)
        )

        cmds.menuItem(
            "Load...",
            command=lambda *args: host_tools.show_loader(
                parent=parent_widget,
                use_context=True
            )
        )

        cmds.menuItem(
            "Publish...",
            command=lambda *args: host_tools.show_publish(
                parent=parent_widget
            ),
            image=pyblish_icon
        )

        cmds.menuItem(
            "Manage...",
            command=lambda *args: host_tools.show_scene_inventory(
                parent=parent_widget
            )
        )

        cmds.menuItem(
            "Library...",
            command=lambda *args: host_tools.show_library_loader(
                parent=parent_widget
            )
        )

        cmds.menuItem(divider=True)

        cmds.menuItem(
            "Set Render Settings",
            command=lambda *args: lib_rendersettings.RenderSettings().set_default_renderer_settings()    # noqa
        )

        cmds.menuItem(divider=True)

        cmds.menuItem(
            "Work Files...",
            command=lambda *args: host_tools.show_workfiles(
                parent=parent_widget
            ),
        )

        cmds.menuItem(
            "Reset Frame Range",
            command=lambda *args: reset_frame_range()
        )

        cmds.menuItem(
            "Reset Resolution",
            command=lambda *args: lib.reset_scene_resolution()
        )

        cmds.menuItem(
            "Set Colorspace",
            command=lambda *args: lib.set_colorspace(),
        )
        cmds.menuItem(divider=True, parent=MENU_NAME)
        cmds.menuItem(
            "Build First Workfile",
            parent=MENU_NAME,
            command=lambda *args: BuildWorkfile().process()
        )

        cmds.menuItem(
            "Look assigner...",
            command=lambda *args: host_tools.show_look_assigner(
                parent_widget
            )
        )

        cmds.menuItem(
            "Experimental tools...",
            command=lambda *args: host_tools.show_experimental_tools_dialog(
                parent_widget
            )
        )

        builder_menu = cmds.menuItem(
            "Template Builder",
            subMenu=True,
            tearOff=True,
            parent=MENU_NAME
        )
        cmds.menuItem(
            "Create Placeholder",
            parent=builder_menu,
            command=lambda *args: create_placeholder()
        )
        cmds.menuItem(
            "Update Placeholder",
            parent=builder_menu,
            command=lambda *args: update_placeholder()
        )
        cmds.menuItem(
            "Build Workfile from template",
            parent=builder_menu,
            command=build_workfile_template
        )
        cmds.menuItem(
            "Update Workfile from template",
            parent=builder_menu,
            command=update_workfile_template
        )

        cmds.setParent(MENU_NAME, menu=True)

    def add_scripts_menu():
        try:
            import scriptsmenu.launchformaya as launchformaya
        except ImportError:
            log.warning(
                "Skipping studio.menu install, because "
                "'scriptsmenu' module seems unavailable."
            )
            return

        # load configuration of custom menu
        project_settings = get_project_settings(os.getenv("AVALON_PROJECT"))
        config = project_settings["maya"]["scriptsmenu"]["definition"]
        _menu = project_settings["maya"]["scriptsmenu"]["name"]

        if not config:
            log.warning("Skipping studio menu, no definition found.")
            return

        # run the launcher for Maya menu
        studio_menu = launchformaya.main(
            title=_menu.title(),
            objectName=_menu.title().lower().replace(" ", "_")
        )

        # apply configuration
        studio_menu.build_from_configuration(studio_menu, config)

    # Allow time for uninstallation to finish.
    # We use Maya's executeDeferred instead of QTimer.singleShot
    # so that it only gets called after Maya UI has initialized too.
    # This is crucial with Maya 2020+ which initializes without UI
    # first as a QCoreApplication
    maya.utils.executeDeferred(deferred)
    cmds.evalDeferred(add_scripts_menu, lowestPriority=True)


def uninstall():
    menu = _get_menu()
    if menu:
        log.info("Attempting to uninstall ...")

        try:
            menu.deleteLater()
            del menu
        except Exception as e:
            log.error(e)


def popup():
    """Pop-up the existing menu near the mouse cursor."""
    menu = _get_menu()
    cursor = QtGui.QCursor()
    point = cursor.pos()
    menu.exec_(point)


def update_menu_task_label():
    """Update the task label in Avalon menu to current session"""

    if IS_HEADLESS:
        return

    object_name = "{}|currentContext".format(MENU_NAME)
    if not cmds.menuItem(object_name, query=True, exists=True):
        log.warning("Can't find menuItem: {}".format(object_name))
        return

    label = "{}, {}".format(
        legacy_io.Session["AVALON_ASSET"],
        legacy_io.Session["AVALON_TASK"]
    )
    cmds.menuItem(object_name, edit=True, label=label)<|MERGE_RESOLUTION|>--- conflicted
+++ resolved
@@ -15,12 +15,7 @@
     update_workfile_template
 )
 from openpype.tools.utils import host_tools
-<<<<<<< HEAD
-from openpype.hosts.maya.api import lib
-
-=======
 from openpype.hosts.maya.api import lib, lib_rendersettings
->>>>>>> 4bca280d
 from .lib import get_main_window, IS_HEADLESS
 from .commands import reset_frame_range
 from .lib_template_builder import create_placeholder, update_placeholder
