import os
import sys
import errno
import logging

from maya import utils, cmds, OpenMaya
import maya.api.OpenMaya as om

import pyblish.api
import avalon.api

from avalon.lib import find_submodule

import openpype.hosts.maya
from openpype.tools.utils import host_tools
from openpype.lib import (
    any_outdated,
    register_event_callback,
    emit_event
)
from openpype.lib.path_tools import HostDirmap
from openpype.pipeline import (
    LegacyCreator,
    register_loader_plugin_path,
    register_inventory_action_path,
    deregister_loader_plugin_path,
<<<<<<< HEAD
    deregister_inventory_action_path,
=======
    AVALON_CONTAINER_ID,
>>>>>>> 83fd67eb
)
from openpype.hosts.maya.lib import copy_workspace_mel
from . import menu, lib

log = logging.getLogger("openpype.hosts.maya")

HOST_DIR = os.path.dirname(os.path.abspath(openpype.hosts.maya.__file__))
PLUGINS_DIR = os.path.join(HOST_DIR, "plugins")
PUBLISH_PATH = os.path.join(PLUGINS_DIR, "publish")
LOAD_PATH = os.path.join(PLUGINS_DIR, "load")
CREATE_PATH = os.path.join(PLUGINS_DIR, "create")
INVENTORY_PATH = os.path.join(PLUGINS_DIR, "inventory")

AVALON_CONTAINERS = ":AVALON_CONTAINERS"

self = sys.modules[__name__]
self._ignore_lock = False
self._events = {}


def install():
    from openpype.settings import get_project_settings

    project_settings = get_project_settings(os.getenv("AVALON_PROJECT"))
    # process path mapping
    dirmap_processor = MayaDirmap("maya", project_settings)
    dirmap_processor.process_dirmap()

    pyblish.api.register_plugin_path(PUBLISH_PATH)
    pyblish.api.register_host("mayabatch")
    pyblish.api.register_host("mayapy")
    pyblish.api.register_host("maya")

    register_loader_plugin_path(LOAD_PATH)
    avalon.api.register_plugin_path(LegacyCreator, CREATE_PATH)
    register_inventory_action_path(INVENTORY_PATH)
    log.info(PUBLISH_PATH)

    log.info("Installing callbacks ... ")
    register_event_callback("init", on_init)

    # Callbacks below are not required for headless mode, the `init` however
    # is important to load referenced Alembics correctly at rendertime.
    if lib.IS_HEADLESS:
        log.info(("Running in headless mode, skipping Maya "
                 "save/open/new callback installation.."))
        return

    _set_project()
    _register_callbacks()

    menu.install()

    register_event_callback("save", on_save)
    register_event_callback("open", on_open)
    register_event_callback("new", on_new)
    register_event_callback("before.save", on_before_save)
    register_event_callback("taskChanged", on_task_changed)
    register_event_callback("workfile.save.before", before_workfile_save)


def _set_project():
    """Sets the maya project to the current Session's work directory.

    Returns:
        None

    """
    workdir = avalon.api.Session["AVALON_WORKDIR"]

    try:
        os.makedirs(workdir)
    except OSError as e:
        # An already existing working directory is fine.
        if e.errno == errno.EEXIST:
            pass
        else:
            raise

    cmds.workspace(workdir, openWorkspace=True)


def _register_callbacks():
    for handler, event in self._events.copy().items():
        if event is None:
            continue

        try:
            OpenMaya.MMessage.removeCallback(event)
            self._events[handler] = None
        except RuntimeError as e:
            log.info(e)

    self._events[_on_scene_save] = OpenMaya.MSceneMessage.addCallback(
        OpenMaya.MSceneMessage.kBeforeSave, _on_scene_save
    )

    self._events[_before_scene_save] = OpenMaya.MSceneMessage.addCheckCallback(
        OpenMaya.MSceneMessage.kBeforeSaveCheck, _before_scene_save
    )

    self._events[_on_scene_new] = OpenMaya.MSceneMessage.addCallback(
        OpenMaya.MSceneMessage.kAfterNew, _on_scene_new
    )

    self._events[_on_maya_initialized] = OpenMaya.MSceneMessage.addCallback(
        OpenMaya.MSceneMessage.kMayaInitialized, _on_maya_initialized
    )

    self._events[_on_scene_open] = OpenMaya.MSceneMessage.addCallback(
        OpenMaya.MSceneMessage.kAfterOpen, _on_scene_open
    )

    log.info("Installed event handler _on_scene_save..")
    log.info("Installed event handler _before_scene_save..")
    log.info("Installed event handler _on_scene_new..")
    log.info("Installed event handler _on_maya_initialized..")
    log.info("Installed event handler _on_scene_open..")


def _on_maya_initialized(*args):
    emit_event("init")

    if cmds.about(batch=True):
        log.warning("Running batch mode ...")
        return

    # Keep reference to the main Window, once a main window exists.
    lib.get_main_window()


def _on_scene_new(*args):
    emit_event("new")


def _on_scene_save(*args):
    emit_event("save")


def _on_scene_open(*args):
    emit_event("open")


def _before_scene_save(return_code, client_data):

    # Default to allowing the action. Registered
    # callbacks can optionally set this to False
    # in order to block the operation.
    OpenMaya.MScriptUtil.setBool(return_code, True)

    emit_event(
        "before.save",
        {"return_code": return_code}
    )


def uninstall():
    pyblish.api.deregister_plugin_path(PUBLISH_PATH)
    pyblish.api.deregister_host("mayabatch")
    pyblish.api.deregister_host("mayapy")
    pyblish.api.deregister_host("maya")

    deregister_loader_plugin_path(LOAD_PATH)
    avalon.api.deregister_plugin_path(LegacyCreator, CREATE_PATH)
    deregister_inventory_action_path(INVENTORY_PATH)

    menu.uninstall()


def parse_container(container):
    """Return the container node's full container data.

    Args:
        container (str): A container node name.

    Returns:
        dict: The container schema data for this container node.

    """
    data = lib.read(container)

    # Backwards compatibility pre-schemas for containers
    data["schema"] = data.get("schema", "openpype:container-1.0")

    # Append transient data
    data["objectName"] = container

    return data


def _ls():
    """Yields Avalon container node names.

    Used by `ls()` to retrieve the nodes and then query the full container's
    data.

    Yields:
        str: Avalon container node name (objectSet)

    """

    def _maya_iterate(iterator):
        """Helper to iterate a maya iterator"""
        while not iterator.isDone():
            yield iterator.thisNode()
            iterator.next()

    ids = {AVALON_CONTAINER_ID,
           # Backwards compatibility
           "pyblish.mindbender.container"}

    # Iterate over all 'set' nodes in the scene to detect whether
    # they have the avalon container ".id" attribute.
    fn_dep = om.MFnDependencyNode()
    iterator = om.MItDependencyNodes(om.MFn.kSet)
    for mobject in _maya_iterate(iterator):
        if mobject.apiTypeStr != "kSet":
            # Only match by exact type
            continue

        fn_dep.setObject(mobject)
        if not fn_dep.hasAttribute("id"):
            continue

        plug = fn_dep.findPlug("id", True)
        value = plug.asString()
        if value in ids:
            yield fn_dep.name()


def ls():
    """Yields containers from active Maya scene

    This is the host-equivalent of api.ls(), but instead of listing
    assets on disk, it lists assets already loaded in Maya; once loaded
    they are called 'containers'

    Yields:
        dict: container

    """
    container_names = _ls()

    has_metadata_collector = False
    config_host = find_submodule(avalon.api.registered_config(), "maya")
    if hasattr(config_host, "collect_container_metadata"):
        has_metadata_collector = True

    for container in sorted(container_names):
        data = parse_container(container)

        # Collect custom data if attribute is present
        if has_metadata_collector:
            metadata = config_host.collect_container_metadata(container)
            data.update(metadata)

        yield data


def containerise(name,
                 namespace,
                 nodes,
                 context,
                 loader=None,
                 suffix="CON"):
    """Bundle `nodes` into an assembly and imprint it with metadata

    Containerisation enables a tracking of version, author and origin
    for loaded assets.

    Arguments:
        name (str): Name of resulting assembly
        namespace (str): Namespace under which to host container
        nodes (list): Long names of nodes to containerise
        context (dict): Asset information
        loader (str, optional): Name of loader used to produce this container.
        suffix (str, optional): Suffix of container, defaults to `_CON`.

    Returns:
        container (str): Name of container assembly

    """
    container = cmds.sets(nodes, name="%s_%s_%s" % (namespace, name, suffix))

    data = [
        ("schema", "openpype:container-2.0"),
        ("id", AVALON_CONTAINER_ID),
        ("name", name),
        ("namespace", namespace),
        ("loader", str(loader)),
        ("representation", context["representation"]["_id"]),
    ]

    for key, value in data:
        if not value:
            continue

        if isinstance(value, (int, float)):
            cmds.addAttr(container, longName=key, attributeType="short")
            cmds.setAttr(container + "." + key, value)

        else:
            cmds.addAttr(container, longName=key, dataType="string")
            cmds.setAttr(container + "." + key, value, type="string")

    main_container = cmds.ls(AVALON_CONTAINERS, type="objectSet")
    if not main_container:
        main_container = cmds.sets(empty=True, name=AVALON_CONTAINERS)

        # Implement #399: Maya 2019+ hide AVALON_CONTAINERS on creation..
        if cmds.attributeQuery("hiddenInOutliner",
                               node=main_container,
                               exists=True):
            cmds.setAttr(main_container + ".hiddenInOutliner", True)
    else:
        main_container = main_container[0]

    cmds.sets(container, addElement=main_container)

    # Implement #399: Maya 2019+ hide containers in outliner
    if cmds.attributeQuery("hiddenInOutliner",
                           node=container,
                           exists=True):
        cmds.setAttr(container + ".hiddenInOutliner", True)

    return container


def on_init():
    log.info("Running callback on init..")

    def safe_deferred(fn):
        """Execute deferred the function in a try-except"""

        def _fn():
            """safely call in deferred callback"""
            try:
                fn()
            except Exception as exc:
                print(exc)

        try:
            utils.executeDeferred(_fn)
        except Exception as exc:
            print(exc)

    # Force load Alembic so referenced alembics
    # work correctly on scene open
    cmds.loadPlugin("AbcImport", quiet=True)
    cmds.loadPlugin("AbcExport", quiet=True)

    # Force load objExport plug-in (requested by artists)
    cmds.loadPlugin("objExport", quiet=True)

    from .customize import (
        override_component_mask_commands,
        override_toolbox_ui
    )
    safe_deferred(override_component_mask_commands)

    launch_workfiles = os.environ.get("WORKFILES_STARTUP")

    if launch_workfiles:
        safe_deferred(host_tools.show_workfiles)

    if not lib.IS_HEADLESS:
        safe_deferred(override_toolbox_ui)


def on_before_save():
    """Run validation for scene's FPS prior to saving"""
    return lib.validate_fps()


def on_save():
    """Automatically add IDs to new nodes

    Any transform of a mesh, without an existing ID, is given one
    automatically on file save.
    """

    log.info("Running callback on save..")

    # # Update current task for the current scene
    # update_task_from_path(cmds.file(query=True, sceneName=True))

    # Generate ids of the current context on nodes in the scene
    nodes = lib.get_id_required_nodes(referenced_nodes=False)
    for node, new_id in lib.generate_ids(nodes):
        lib.set_id(node, new_id, overwrite=False)


def on_open():
    """On scene open let's assume the containers have changed."""

    from Qt import QtWidgets
    from openpype.widgets import popup

    cmds.evalDeferred(
        "from openpype.hosts.maya.api import lib;"
        "lib.remove_render_layer_observer()")
    cmds.evalDeferred(
        "from openpype.hosts.maya.api import lib;"
        "lib.add_render_layer_observer()")
    cmds.evalDeferred(
        "from openpype.hosts.maya.api import lib;"
        "lib.add_render_layer_change_observer()")
    # # Update current task for the current scene
    # update_task_from_path(cmds.file(query=True, sceneName=True))

    # Validate FPS after update_task_from_path to
    # ensure it is using correct FPS for the asset
    lib.validate_fps()
    lib.fix_incompatible_containers()

    if any_outdated():
        log.warning("Scene has outdated content.")

        # Find maya main window
        top_level_widgets = {w.objectName(): w for w in
                             QtWidgets.QApplication.topLevelWidgets()}
        parent = top_level_widgets.get("MayaWindow", None)

        if parent is None:
            log.info("Skipping outdated content pop-up "
                     "because Maya window can't be found.")
        else:

            # Show outdated pop-up
            def _on_show_inventory():
                host_tools.show_scene_inventory(parent=parent)

            dialog = popup.Popup(parent=parent)
            dialog.setWindowTitle("Maya scene has outdated content")
            dialog.setMessage("There are outdated containers in "
                              "your Maya scene.")
            dialog.on_show.connect(_on_show_inventory)
            dialog.show()


def on_new():
    """Set project resolution and fps when create a new file"""
    log.info("Running callback on new..")
    with lib.suspended_refresh():
        cmds.evalDeferred(
            "from openpype.hosts.maya.api import lib;"
            "lib.remove_render_layer_observer()")
        cmds.evalDeferred(
            "from openpype.hosts.maya.api import lib;"
            "lib.add_render_layer_observer()")
        cmds.evalDeferred(
            "from openpype.hosts.maya.api import lib;"
            "lib.add_render_layer_change_observer()")
        lib.set_context_settings()


def on_task_changed():
    """Wrapped function of app initialize and maya's on task changed"""
    # Run
    menu.update_menu_task_label()

    workdir = avalon.api.Session["AVALON_WORKDIR"]
    if os.path.exists(workdir):
        log.info("Updating Maya workspace for task change to %s", workdir)

        _set_project()

        # Set Maya fileDialog's start-dir to /scenes
        frule_scene = cmds.workspace(fileRuleEntry="scene")
        cmds.optionVar(stringValue=("browserLocationmayaBinaryscene",
                                    workdir + "/" + frule_scene))

    else:
        log.warning((
            "Can't set project for new context because path does not exist: {}"
        ).format(workdir))

    with lib.suspended_refresh():
        lib.set_context_settings()
        lib.update_content_on_context_change()

    msg = "  project: {}\n  asset: {}\n  task:{}".format(
        avalon.api.Session["AVALON_PROJECT"],
        avalon.api.Session["AVALON_ASSET"],
        avalon.api.Session["AVALON_TASK"]
    )

    lib.show_message(
        "Context was changed",
        ("Context was changed to:\n{}".format(msg)),
    )


def before_workfile_save(event):
    workdir_path = event["workdir_path"]
    if workdir_path:
        copy_workspace_mel(workdir_path)


class MayaDirmap(HostDirmap):
    def on_enable_dirmap(self):
        cmds.dirmap(en=True)

    def dirmap_routine(self, source_path, destination_path):
        cmds.dirmap(m=(source_path, destination_path))
        cmds.dirmap(m=(destination_path, source_path))<|MERGE_RESOLUTION|>--- conflicted
+++ resolved
@@ -24,11 +24,8 @@
     register_loader_plugin_path,
     register_inventory_action_path,
     deregister_loader_plugin_path,
-<<<<<<< HEAD
     deregister_inventory_action_path,
-=======
     AVALON_CONTAINER_ID,
->>>>>>> 83fd67eb
 )
 from openpype.hosts.maya.lib import copy_workspace_mel
 from . import menu, lib
