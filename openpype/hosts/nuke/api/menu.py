--- conflicted
+++ resolved
@@ -30,11 +30,7 @@
     menu.removeItem(rm_item[1].name())
     menu.addCommand(
         name,
-<<<<<<< HEAD
-        lambda: host_tools.show_workfiles(parent=get_main_window()),
-=======
         lambda: host_tools.show_workfiles(parent=main_window),
->>>>>>> d2e0995c
         index=2
     )
     menu.addSeparator(index=3)
