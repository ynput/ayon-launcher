--- conflicted
+++ resolved
@@ -1732,11 +1732,6 @@
 
         self._create_context.reset_context_data()
         with self._create_context.bulk_instances_collection():
-<<<<<<< HEAD
-            self._create_context.reset_instances()
-            self._create_context.find_convertor_items()
-            self._create_context.execute_autocreators()
-=======
             try:
                 self._create_context.reset_instances()
             except CreatorsOperationFailed as exc:
@@ -1748,6 +1743,8 @@
                     }
                 )
 
+            self._create_context.find_convertor_items()
+
             try:
                 self._create_context.execute_autocreators()
 
@@ -1759,7 +1756,6 @@
                         "failed_info": exc.failed_info
                     }
                 )
->>>>>>> 7463a43d
 
         self._resetting_instances = False
 
