--- conflicted
+++ resolved
@@ -483,7 +483,6 @@
 
             last_versions_by_subset_id[subset_id] = hero_version
 
-<<<<<<< HEAD
         # Check loaded subsets
         loaded_subset_ids = set()
         ids = self._loaded_representation_ids
@@ -505,10 +504,7 @@
         if self._doc_fetching_stop:
             return
 
-        repre_info = {}
-=======
         repre_info_by_version_id = {}
->>>>>>> a7a65aae
         if self.sync_server.enabled:
             versions_by_id = {}
             for _subset_id, doc in last_versions_by_subset_id.items():
@@ -535,12 +531,8 @@
             "subset_docs_by_id": subset_docs_by_id,
             "subset_families": subset_families,
             "last_versions_by_subset_id": last_versions_by_subset_id,
-<<<<<<< HEAD
-            "repre_info_by_version_id": repre_info,
+            "repre_info_by_version_id": repre_info_by_version_id,
             "subsets_loaded_by_id": loaded_subset_ids
-=======
-            "repre_info_by_version_id": repre_info_by_version_id
->>>>>>> a7a65aae
         }
 
         self.doc_fetched.emit()
