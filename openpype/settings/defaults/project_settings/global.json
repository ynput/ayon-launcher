--- conflicted
+++ resolved
@@ -68,11 +68,7 @@
                 "output": []
             }
         },
-<<<<<<< HEAD
-        "ExtractColorTranscode": {
-=======
         "ExtractOIIOTranscode": {
->>>>>>> 8ce2c151
             "enabled": true,
             "profiles": []
         },
