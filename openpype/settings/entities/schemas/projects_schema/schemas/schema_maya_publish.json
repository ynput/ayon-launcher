--- conflicted
+++ resolved
@@ -1000,61 +1000,6 @@
         {
             "type": "dict",
             "collapsible": true,
-<<<<<<< HEAD
-            "key": "ExtractGPUCache",
-            "label": "Extract GPU Cache",
-            "checkbox_key": "enabled",
-            "children": [
-                {
-                    "type": "boolean",
-                    "key": "enabled",
-                    "label": "Enabled"
-                },
-                {
-                    "key": "families",
-                    "label": "Families",
-                    "type": "list",
-                    "object_type": "text"
-                },
-                {
-                    "key": "step",
-                    "label": "Step",
-                    "type": "number",
-                    "decimal": 4,
-                    "minimum": 1
-                },
-                {
-                    "key": "stepSave",
-                    "label": "Step Save",
-                    "type": "number",
-                    "minimum": 1
-                },
-                {
-                    "key": "optimize",
-                    "label": "Optimize Hierarchy",
-                    "type": "boolean"
-                },
-                {
-                    "key": "optimizationThreshold",
-                    "label": "Optimization Threshold",
-                    "type": "number",
-                    "minimum": 1
-                },
-                {
-                    "key": "optimizeAnimationsForMotionBlur",
-                    "label": "Optimize Animations For Motion Blur",
-                    "type": "boolean"
-                },
-                {
-                    "key": "writeMaterials",
-                    "label": "Write Materials",
-                    "type": "boolean"
-                },
-                {
-                    "key": "useBaseTessellation",
-                    "label": "User Base Tesselation",
-                    "type": "boolean"
-=======
             "key": "ExtractLook",
             "label": "Extract Look",
             "children": [
@@ -1078,7 +1023,65 @@
                             }
                         ]
                     }
->>>>>>> 74f73969
+                }
+            ]
+        },
+        {
+            "type": "dict",
+            "collapsible": true,
+            "key": "ExtractGPUCache",
+            "label": "Extract GPU Cache",
+            "checkbox_key": "enabled",
+            "children": [
+                {
+                    "type": "boolean",
+                    "key": "enabled",
+                    "label": "Enabled"
+                },
+                {
+                    "key": "families",
+                    "label": "Families",
+                    "type": "list",
+                    "object_type": "text"
+                },
+                {
+                    "key": "step",
+                    "label": "Step",
+                    "type": "number",
+                    "decimal": 4,
+                    "minimum": 1
+                },
+                {
+                    "key": "stepSave",
+                    "label": "Step Save",
+                    "type": "number",
+                    "minimum": 1
+                },
+                {
+                    "key": "optimize",
+                    "label": "Optimize Hierarchy",
+                    "type": "boolean"
+                },
+                {
+                    "key": "optimizationThreshold",
+                    "label": "Optimization Threshold",
+                    "type": "number",
+                    "minimum": 1
+                },
+                {
+                    "key": "optimizeAnimationsForMotionBlur",
+                    "label": "Optimize Animations For Motion Blur",
+                    "type": "boolean"
+                },
+                {
+                    "key": "writeMaterials",
+                    "label": "Write Materials",
+                    "type": "boolean"
+                },
+                {
+                    "key": "useBaseTessellation",
+                    "label": "User Base Tesselation",
+                    "type": "boolean"
                 }
             ]
         }
