--- conflicted
+++ resolved
@@ -633,8 +633,6 @@
                             "label": "Validate Alembic visible node"
                         }
                     ]
-<<<<<<< HEAD
-=======
                 },
                 {
                     "type": "label",
@@ -678,7 +676,6 @@
                             "label": "Optional"
                         }
                     ]
->>>>>>> 7fe64a98
                 }
             ]
         },
@@ -886,54 +883,6 @@
                     "is_list": true
                 }
             ]
-        },
-        {
-            "type": "dict",
-            "collapsible": true,
-            "key": "ExtractAlembic",
-            "label": "Extract Alembic",
-            "checkbox_key": "enabled",
-            "children": [
-                {
-                    "type": "boolean",
-                    "key": "enabled",
-                    "label": "Enabled"
-                },
-                {
-                    "key": "families",
-                    "label": "Families",
-                    "type": "list",
-                    "object_type": "text"
-                }
-            ]
-        },
-        {
-            "type": "dict",
-            "collapsible": true,
-            "key": "ExtractAnimation",
-            "label": "Extract Alembic Animation",
-            "checkbox_key": "enabled",
-            "children": [
-                {
-                    "type": "boolean",
-                    "key": "enabled",
-                    "label": "Enabled"
-                }
-            ]
-        },
-        {
-            "type": "dict",
-            "collapsible": true,
-            "key": "ExtractMultiverseUsdAnim",
-            "label": "Extract USD Animation",
-            "checkbox_key": "enabled",
-            "children": [
-                {
-                    "type": "boolean",
-                    "key": "enabled",
-                    "label": "Enabled"
-                }
-            ]
         }
     ]
 }