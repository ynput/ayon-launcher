--- conflicted
+++ resolved
@@ -295,14 +295,11 @@
                 instance)
 
             for src, dst in prepared["transfers"]:
-<<<<<<< HEAD
                 self._validate_path_in_project_roots(anatomy, dst)
 
                 if self._are_paths_same(src, dst):
                     continue
 
-=======
->>>>>>> d221eff8
                 # todo: add support for hardlink transfers
                 file_transactions.add(src, dst)
 
