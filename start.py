# -*- coding: utf-8 -*-
"""Main entry point for AYON command.

Bootstrapping process of AYON.

This script is responsible for setting up the environment and
bootstrapping AYON. It is also responsible for updating AYON
from AYON server.

Arguments that are always handled by AYON launcher:
    --verbose <level> - set log level
    --debug - enable debug mode
    --skip-headers - skip printing headers
    --skip-bootstrap - skip bootstrap process - use only for bootstrap logic
    --use-staging - use staging server
    --use-dev - use dev server
    --bundle <bundle_name> - specify bundle name to use
    --headless - enable headless mode - bootstrap won't show any UI

AYON launcher can be running in multiple different states. The top layer of
states is 'production', 'staging' and 'dev'.

To start in dev mode use one of following options:
    - by passing '--use-dev' argument
    - by setting 'AYON_USE_DEV' environment variable to '1'
    - by passing '--bundle <dev bundle name>'
    - by setting 'AYON_BUNDLE_NAME' environment variable to dev bundle name

NOTE: By using bundle name you can start any dev bundle, even if is not
    assigned to current user.

To start in staging mode make sure none of develop options are used and then
use one of following options:
    - by passing '--use-staging' argument
    - by setting 'AYON_USE_STAGING' environment variable to '1'

Staging mode must be defined explicitly cannot be determined by bundle name.
In all other cases AYON launcher will start in 'production' mode.

Headless mode is not guaranteed after bootstrap process. It is possible that
some addon won't handle headless mode and will try to use UIs.

After bootstrap process AYON launcher will start 'ayon_core' addon. This addon
is responsible for handling all other addons and their logic.

Environment variables set during bootstrap:
    - AYON_VERSION - version of AYON launcher
    - AYON_BUNDLE_NAME - name of bundle to use
    - AYON_USE_STAGING - set to '1' if staging mode is enabled
    - AYON_USE_DEV - set to '1' if dev mode is enabled
    - AYON_DEBUG - set to '1' if debug mode is enabled
    - AYON_HEADLESS_MODE - set to '1' if headless mode is enabled
    - AYON_SERVER_URL - URL of AYON server
    - AYON_API_KEY - API key for AYON server
    - AYON_SERVER_TIMEOUT - timeout for AYON server
    - AYON_SERVER_RETRIES - number of retries for AYON server
    - AYON_EXECUTABLE - path to AYON executable
    - AYON_ROOT - path to AYON root directory
    - AYON_MENU_LABEL - label for AYON integrations menu
    - AYON_LAUNCHER_STORAGE_DIR - dir where addons, dependency packages,
        shim etc. are stored
    - AYON_LAUNCHER_LOCAL_DIR - dir where machine specific files are stored
    - AYON_ADDONS_DIR - path to AYON addons directory
    - AYON_DEPENDENCIES_DIR - path to AYON dependencies directory

Some of the environment variables are not in this script but in 'ayon_common'
module.
- Function 'create_global_connection' can change 'AYON_USE_DEV' and
    'AYON_USE_STAGING'.
- Bootstrap will set 'AYON_LAUNCHER_STORAGE_DIR' and 'AYON_LAUNCHER_LOCAL_DIR'
    if are not set yet.
- Distribution logic can set 'AYON_ADDONS_DIR' and 'AYON_DEPENDENCIES_DIR'
    if are not set yet.
"""

import os
import platform
import sys
import site
import time
import traceback
import subprocess
from contextlib import contextmanager
from urllib.parse import urlparse, parse_qs

from version import __version__

ORIGINAL_ARGS = list(sys.argv)

PREVIOUS_AYON_VERSION = os.getenv("AYON_VERSION", "")

os.environ["AYON_VERSION"] = __version__

# Define which bundle is used
if "--bundle" in sys.argv:
    idx = sys.argv.index("--bundle")
    sys.argv.pop(idx)
    if idx >= len(sys.argv):
        raise RuntimeError((
            "Expect value after \"--bundle\" argument."
        ))
    os.environ["AYON_BUNDLE_NAME"] = sys.argv.pop(idx)

# Enabled logging debug mode when "--debug" is passed
if "--verbose" in sys.argv:
    expected_values = (
        "Expected: notset, debug, info, warning, error, critical"
        " or integer [0-50]."
    )
    idx = sys.argv.index("--verbose")
    sys.argv.pop(idx)
    if idx >= len(sys.argv):
        raise RuntimeError((
            f"Expect value after \"--verbose\" argument. {expected_values}"
        ))

    value = sys.argv.pop(idx)
    low_value = value.lower()
    log_level = None
    if low_value.isdigit():
        log_level = int(low_value)
    elif low_value == "notset":
        log_level = 0
    elif low_value == "debug":
        log_level = 10
    elif low_value == "info":
        log_level = 20
    elif low_value == "warning":
        log_level = 30
    elif low_value == "error":
        log_level = 40
    elif low_value == "critical":
        log_level = 50

    if log_level is None:
        raise ValueError((
            "Unexpected value after \"--verbose\" "
            f"argument \"{value}\". {expected_values}"
        ))

    os.environ["AYON_LOG_LEVEL"] = str(log_level)

# Enable debug mode, may affect log level if log level is not defined
if "--debug" in sys.argv:
    sys.argv.remove("--debug")
    os.environ["AYON_DEBUG"] = "1"

SKIP_HEADERS = False
if "--skip-headers" in sys.argv:
    sys.argv.remove("--skip-headers")
    SKIP_HEADERS = True

SKIP_BOOTSTRAP = False
if "--skip-bootstrap" in sys.argv:
    sys.argv.remove("--skip-bootstrap")
    SKIP_BOOTSTRAP = True

if "--use-staging" in sys.argv:
    sys.argv.remove("--use-staging")
    os.environ["AYON_USE_STAGING"] = "1"

if "--use-dev" in sys.argv:
    sys.argv.remove("--use-dev")
    os.environ["AYON_USE_DEV"] = "1"

SHOW_LOGIN_UI = False
if "--ayon-login" in sys.argv:
    sys.argv.remove("--ayon-login")
    SHOW_LOGIN_UI = True


def _is_in_login_mode():
    # Handle cases when source AYON launcher has version before '1.0.1'
    # - When user launcher an executable of AYON launcher it will run correct
    #   version of AYON launcher by bundle, but older launcher versions
    #   will not set 'AYON_IN_LOGIN_MODE' environment variable. Therefore,
    #   we need to check 'PREVIOUS_AYON_VERSION' and set 'AYON_IN_LOGIN_MODE'
    #   to 'True' when version is before '1.0.1'.
    # - this would be `return "AYON_API_KEY" not in os.environ` otherwise
    if "AYON_API_KEY" not in os.environ:
        return True

    # Handle cases when source AYON launcher has version before '1.0.1'
    version_parts = PREVIOUS_AYON_VERSION.split(".")
    if len(version_parts) < 3:
        return False

    try:
        # Keep only first 3 version parts which should be integers
        new_version_parts = [
            int(part_value)
            for part_idx, part_value in enumerate(version_parts)
            if part_idx < 3
        ]
    except ValueError:
        return False
    milestone = (1, 0, 1)
    return tuple(new_version_parts) < milestone


# Login mode is helper to detect if user is using AYON server credentials
#   from login UI (and keyring), or from environment variables.
# - Variable is set in first AYON launcher process for possible subprocesses
if SHOW_LOGIN_UI:
    # Make sure login mode is set to '1' when '--ayon-login' is passed
    os.environ["AYON_IN_LOGIN_MODE"] = "1"

elif "AYON_IN_LOGIN_MODE" not in os.environ:
    os.environ["AYON_IN_LOGIN_MODE"] = str(int(_is_in_login_mode()))

if "--headless" in sys.argv:
    os.environ["AYON_HEADLESS_MODE"] = "1"
    sys.argv.remove("--headless")

elif os.getenv("AYON_HEADLESS_MODE") != "1":
    os.environ.pop("AYON_HEADLESS_MODE", None)

IS_BUILT_APPLICATION = getattr(sys, "frozen", False)
HEADLESS_MODE_ENABLED = os.getenv("AYON_HEADLESS_MODE") == "1"
AYON_IN_LOGIN_MODE = os.environ["AYON_IN_LOGIN_MODE"] == "1"

_pythonpath = os.getenv("PYTHONPATH", "")
_python_paths = _pythonpath.split(os.pathsep)
if not IS_BUILT_APPLICATION:
    # Code root defined by `start.py` directory
    AYON_ROOT = os.path.dirname(os.path.abspath(__file__))
    _dependencies_path = site.getsitepackages()[-1]
else:
    AYON_ROOT = os.path.dirname(sys.executable)

    # add dependencies folder to sys.pat for frozen code
    _dependencies_path = os.path.normpath(
        os.path.join(AYON_ROOT, "dependencies")
    )
# add stuff from `<frozen>/dependencies` to PYTHONPATH.
sys.path.append(_dependencies_path)
_python_paths.append(_dependencies_path)

# Add common package to PYTHONPATH
# - common contains common code and bootstrap logic (like connection
#   and distribution)
common_path = os.path.join(AYON_ROOT, "common")
sys.path.insert(0, common_path)
if common_path in _python_paths:
    _python_paths.remove(common_path)
_python_paths.insert(0, common_path)

# Vendored python modules that must not be in PYTHONPATH environment but
#   are required for AYON launcher processes
sys.path.insert(0, os.path.join(AYON_ROOT, "vendor", "python"))

os.environ["PYTHONPATH"] = os.pathsep.join(_python_paths)

# enabled AYON state
os.environ["USE_AYON_SERVER"] = "1"
# Set this to point either to `python` from venv in case of live code
#    or to `ayon` or `ayon_console` in case of frozen code
os.environ["AYON_EXECUTABLE"] = sys.executable
os.environ["AYON_ROOT"] = AYON_ROOT
os.environ["AYON_MENU_LABEL"] = "AYON"

import blessed  # noqa: E402
import certifi  # noqa: E402
import requests  # noqa: E402


if sys.__stdout__:
    term = blessed.Terminal()

    def _print(message: str):
        if message.startswith("!!! "):
            print(f'{term.orangered2("!!! ")}{message[4:]}')
        elif message.startswith(">>> "):
            print(f'{term.aquamarine3(">>> ")}{message[4:]}')
        elif message.startswith("--- "):
            print(f'{term.darkolivegreen3("--- ")}{message[4:]}')
        elif message.startswith("*** "):
            print(f'{term.gold("*** ")}{message[4:]}')
        elif message.startswith("  - "):
            print(f'{term.wheat("  - ")}{message[4:]}')
        elif message.startswith("  . "):
            print(f'{term.tan("  . ")}{message[4:]}')
        elif message.startswith("     - "):
            print(f'{term.seagreen3("     - ")}{message[7:]}')
        elif message.startswith("     ! "):
            print(f'{term.goldenrod("     ! ")}{message[7:]}')
        elif message.startswith("     * "):
            print(f'{term.aquamarine1("     * ")}{message[7:]}')
        elif message.startswith("    "):
            print(f'{term.darkseagreen3("    ")}{message[4:]}')
        else:
            print(message)
else:
    def _print(message: str):
        print(message)


# if SSL_CERT_FILE is not set prior to AYON launcher launch, we set it to
#   point to certifi bundle to make sure we have reasonably
#       new CA certificates.
if not os.getenv("SSL_CERT_FILE"):
    os.environ["SSL_CERT_FILE"] = certifi.where()
elif os.getenv("SSL_CERT_FILE") != certifi.where():
    _print("--- your system is set to use custom CA certificate bundle.")

from ayon_api import (  # noqa E402
    get_base_url,
    set_default_settings_variant,
    get_addons_studio_settings,
    get_event,
    update_event,
    take_web_action_event,
    abort_web_action_event,
)
from ayon_api.constants import (  # noqa E402
    SERVER_URL_ENV_KEY,
    SERVER_API_ENV_KEY,
    DEFAULT_VARIANT_ENV_KEY,
    SITE_ID_ENV_KEY,
)
from ayon_common import is_staging_enabled, is_dev_mode_enabled  # noqa E402
from ayon_common.connection.credentials import (  # noqa E402
    ask_to_login_ui,
    add_server,
    load_token,
    need_server_or_login,
    load_environments,
    create_global_connection,
    confirm_server_login,
    show_invalid_credentials_ui,
)
from ayon_common.distribution import (  # noqa E402
    AYONDistribution,
    BundleNotFoundError,
    show_missing_bundle_information,
    show_blocked_auto_update,
    show_missing_permissions,
    show_installer_issue_information,
    UpdateWindowManager,
)

from ayon_common.utils import (  # noqa E402
    store_current_executable_info,
    deploy_ayon_launcher_shims,
    get_local_site_id,
    get_launcher_local_dir,
    get_launcher_storage_dir,
)
from ayon_common.startup import show_startup_error  # noqa E402


def _connect_to_ayon_server(force=False, username=None):
    """Connect to AYON server.

    Load existing credentials to AYON server, and show login dialog if are not
        valid. When 'force' is set to 'True' then login dialog is always
        shown.

    Login dialog cannot be shown in headless mode. In that case program
        is terminated with.
    If user closed dialog, program is terminated with exit code 0.

    Args:
        force (Optional[bool]): Force login to server.
        username (Optional[str]): Username that will be forced to use.

    """
    if force and HEADLESS_MODE_ENABLED:
        _print("!!! Login UI was requested in headless mode.")
        sys.exit(1)

    load_environments()
    need_server = need_api_key = True
    if not force:
        need_server, need_api_key = need_server_or_login(username)

    current_url = os.environ.get(SERVER_URL_ENV_KEY)
    if not need_server and not need_api_key:
        _print(f">>> Connected to AYON server {current_url}")
        return

    if need_server:
        if current_url:
            message = f"Could not connect to AYON server '{current_url}'."
        else:
            message = "AYON Server URL is not set."
    elif os.environ.get(SERVER_API_ENV_KEY):
        message = f"Invalid API key for '{current_url}'."
    else:
        message = f"Missing API key for '{current_url}'."

    if not force:
        _print("!!! Got invalid credentials.")
        _print(message)

    # Exit in headless mode
    if HEADLESS_MODE_ENABLED:
        _print((
            f"!!! Please use '{SERVER_URL_ENV_KEY}'"
            f" and '{SERVER_API_ENV_KEY}' environment variables to specify"
            " valid server url and api key for headless mode."
        ))
        sys.exit(1)

    # Show message that used credentials are invalid
    if not AYON_IN_LOGIN_MODE:
        show_invalid_credentials_ui(message=message, in_subprocess=True)
        sys.exit(1)

    # Show login dialog
    url, token, username = ask_to_login_ui(
        current_url,
        always_on_top=False,
        username=username,
        force_username=bool(username)
    )
    if url is not None and token is not None:
        confirm_server_login(url, token, username)
        return

    if url is not None:
        add_server(url, username)

    _print("!!! Login was not successful.")
    sys.exit(0)


def _set_default_settings_variant(use_dev, use_staging, bundle_name):
    """Based on states set default settings variant.

    Tell global connection which settings variant should be used.

    Args:
        use_dev (bool): Is dev mode enabled.
        use_staging (bool): Is staging mode enabled.
        bundle_name (str): Name of bundle to use.
    """

    if use_dev:
        variant = bundle_name
    elif use_staging:
        variant = "staging"
    else:
        variant = "production"

    os.environ[DEFAULT_VARIANT_ENV_KEY] = variant
    # Make sure dev env variable is set/unset for cases when dev mode is not
    #   enabled by '--use-dev' but by bundle name
    if use_dev:
        os.environ["AYON_USE_DEV"] = "1"
    else:
        os.environ.pop("AYON_USE_DEV", None)

    # Make sure staging is unset when 'dev' should be used
    if not use_staging:
        os.environ.pop("AYON_USE_STAGING", None)
    set_default_settings_variant(variant)


def _prepare_disk_mapping_args(src_path, dst_path):
    """Prepare disk mapping arguments to run.

    Args:
        src_path (str): Source path.
        dst_path (str): Destination path.

    Returns:
        list[str]: Arguments to run in subprocess.
    """

    low_platform = platform.system().lower()
    if low_platform == "windows":
        dst_path = dst_path.replace("/", "\\").rstrip("\\")
        src_path = src_path.replace("/", "\\").rstrip("\\")
        # Add slash after ':' ('G:' -> 'G:\') only for source
        if src_path.endswith(":"):
            src_path += "\\"
        return ["subst", dst_path, src_path]

    dst_path = dst_path.rstrip("/")
    src_path = src_path.rstrip("/")

    if low_platform == "linux":
        return ["sudo", "ln", "-s", src_path, dst_path]

    if low_platform == "darwin":
        scr = (
            f'do shell script "ln -s {src_path} {dst_path}"'
            ' with administrator privileges'
        )

        return ["osascript", "-e", scr]
    return []


def _run_disk_mapping(bundle_name):
    """Run disk mapping logic.

    Mapping of disks is taken from core addon settings. To run this logic
        '_set_default_settings_variant' must be called first, so correct
        settings are received from server.
    """

    low_platform = platform.system().lower()
    settings = get_addons_studio_settings(bundle_name)
    core_settings = settings.get("core") or {}
    disk_mapping = core_settings.get("disk_mapping") or {}
    platform_disk_mapping = disk_mapping.get(low_platform)
    if not platform_disk_mapping:
        return

    for item in platform_disk_mapping:
        src_path = item.get("source")
        dst_path = item.get("destination")
        if not src_path or not dst_path:
            continue

        if os.path.exists(dst_path):
            continue

        args = _prepare_disk_mapping_args(src_path, dst_path)
        if not args:
            continue

        _print(f"*** disk mapping arguments: {args}")
        try:
            output = subprocess.Popen(args)
            if output.returncode and output.returncode != 0:
                exc_msg = f'Executing was not successful: "{args}"'

                raise RuntimeError(exc_msg)
        except TypeError as exc:
            _print(
                f"Error {str(exc)} in mapping drive {src_path}, {dst_path}")
            raise


def _start_distribution():
    """Gets info from AYON server and updates possible missing pieces.

    Raises:
        RuntimeError
    """

    # Create distribution object
    try:
        distribution = AYONDistribution(
            skip_installer_dist=not IS_BUILT_APPLICATION
        )
    except PermissionError:
        _print(
            "!!! Failed to initialize distribution"
            " because of permissions error."
        )
        if not HEADLESS_MODE_ENABLED:
            show_missing_permissions()
        sys.exit(1)

    bundle = None
    bundle_name = None
    # Try to find required bundle and handle missing one
    try:
        bundle = distribution.bundle_to_use
        if bundle is not None:
            bundle_name = bundle.name
    except BundleNotFoundError as exc:
        bundle_name = exc.bundle_name

    if bundle is None:
        url = get_base_url()
        username = distribution.active_user
        if bundle_name:
            _print((
                f"!!! Requested release bundle '{bundle_name}'"
                " is not available on server."
            ))
            _print(
                "!!! Check if selected release bundle"
                f" is available on the server '{url}'."
            )

        else:
            mode = "production"
            if distribution.use_dev:
                mode = f"dev for user '{username}'"
            elif distribution.use_staging:
                mode = "staging"

            _print(
                f"!!! No release bundle is set as {mode} on the AYON server."
            )
            _print(
                "!!! Make sure there is a release bundle set"
                f" as \"{mode}\" on the AYON server '{url}'."
            )

        if not HEADLESS_MODE_ENABLED:
            show_missing_bundle_information(url, bundle_name, username)

        sys.exit(1)

    # With known bundle and states we can define default settings variant
    #   in global connection
    _set_default_settings_variant(
        distribution.use_dev,
        distribution.use_staging,
        bundle_name
    )
    _run_disk_mapping(bundle_name)

    auto_update = (os.getenv("AYON_AUTO_UPDATE") or "").lower()
    skip_auto_update = auto_update == "skip"
    block_auto_update = auto_update == "block"
    if distribution.need_distribution and not skip_auto_update:
        if block_auto_update:
            _print(
                "!!! Automatic update is blocked by 'AYON_AUTO_UPDATE'."
            )
            if not HEADLESS_MODE_ENABLED:
                show_blocked_auto_update(
                    distribution.need_installer_distribution
                )
            sys.exit(1)

        if distribution.is_missing_permissions:
            _print(
                "!!! Failed to initialize distribution"
                " because of permissions error."
            )
            if not HEADLESS_MODE_ENABLED:
                show_missing_permissions()
            sys.exit(1)

<<<<<<< HEAD
    try:
        distribution.distribute(threaded=True)
    finally:
        update_window_manager.stop()
=======
        # Start distribution
        update_window_manager = UpdateWindowManager()
        if not HEADLESS_MODE_ENABLED:
            update_window_manager.start()

        try:
            distribution.distribute()
        finally:
            update_window_manager.stop()
>>>>>>> 2eec32a3

    if distribution.need_installer_change:
        # Check if any error happened
        error = distribution.installer_dist_error
        if error:
            if HEADLESS_MODE_ENABLED:
                _print(error)
            else:
                show_installer_issue_information(
                    error,
                    distribution.installer_filepath
                )
            sys.exit(1)

        # Use new executable to relaunch different AYON launcher version
        executable = distribution.installer_executable
        args = list(ORIGINAL_ARGS)
        # Replace executable with new executable
        args[0] = executable
        # TODO figure out how this should be launched
        #   - it can technically cause infinite loop of subprocesses
        sys.exit(subprocess.call(args))

        # TODO check failed distribution and inform user
        distribution.validate_distribution()

    os.environ["AYON_BUNDLE_NAME"] = bundle_name

    # TODO probably remove paths to other addons?
    python_paths = [
        path
        for path in os.getenv("PYTHONPATH", "").split(os.pathsep)
        if path
    ]

    for path in distribution.get_python_paths():
        sys.path.insert(0, path)
        if path not in python_paths:
            python_paths.append(path)

    for path in distribution.get_sys_paths():
        sys.path.insert(0, path)

    os.environ["PYTHONPATH"] = os.pathsep.join(python_paths)


def init_launcher_executable(ensure_protocol_is_registered=False):
    """Initialize AYON launcher executable.

    Make sure current AYON launcher executable is stored to known executables
        and shim is deployed.

    """
    create_desktop_icons = "--create-desktop-icons" in sys.argv
    store_current_executable_info()
    deploy_ayon_launcher_shims(
        create_desktop_icons=create_desktop_icons,
        ensure_protocol_is_registered=ensure_protocol_is_registered,
    )


def fill_pythonpath():
    """Fill 'sys.path' with paths from PYTHONPATH environment variable."""
    lookup_set = set(sys.path)
    for path in (os.getenv("PYTHONPATH") or "").split(os.pathsep):
        if path not in lookup_set:
            sys.path.append(path)
            lookup_set.add(path)


def boot():
    """Bootstrap AYON launcher."""
    init_launcher_executable()

    # Setup site id in environment variable for all possible subprocesses
    if SITE_ID_ENV_KEY not in os.environ:
        os.environ[SITE_ID_ENV_KEY] = get_local_site_id()

    _connect_to_ayon_server()
    create_global_connection()
    _start_distribution()
    fill_pythonpath()

    # Call launcher storage dir getters to make sure their
    #   env variables are set
    get_launcher_local_dir()
    get_launcher_storage_dir()


def _on_main_addon_missing():
    if HEADLESS_MODE_ENABLED:
        raise RuntimeError("Failed to import required AYON core addon.")
    show_startup_error(
        "Missing core addon",
        (
            "AYON-launcher requires AYON core addon to be able to start."
            "<br/><br/>Please contact your administrator"
            " to resolve the issue."
        )
    )
    sys.exit(1)


def _on_main_addon_import_error(exception):
    if HEADLESS_MODE_ENABLED:
        raise RuntimeError(
            "Failed to import AYON core addon. Probably because"
            " of missing or incompatible dependency package"
        )
    show_startup_error(
        "Incompatible Dependency package",
        (
            "Dependency package is missing or incompatible with available"
            " addons."
            "<br/><br/>Please contact your administrator"
            " to resolve the issue."
        ),
        str(exception)
    )
    sys.exit(1)


def process_uri():
    if len(sys.argv) <= 1:
        return False

    uri = sys.argv[-1].strip('"')

    parsed_uri = urlparse(uri)
    if parsed_uri.scheme != "ayon-launcher":
        return False

    # NOTE This is expecting only single option of ayon-launcher launch option
    #   which is ayon-launcher://action/?server_url=...&token=...
    parsed_query = parse_qs(parsed_uri.query)

    server_url = parsed_query["server_url"][0]
    uri_token = parsed_query["token"][0]
    # Use raw requests to get all necessary information from server
    data = take_web_action_event(server_url, uri_token)
    username = data.get("userName")

    os.environ[SERVER_URL_ENV_KEY] = server_url
    token = load_token(server_url)
    if token:
        os.environ[SERVER_API_ENV_KEY] = token

    try:
        _connect_to_ayon_server(username=username)
    except SystemExit:
        try:
            # There is a bug in ayon-python-api 1.0.10
            # abort_web_action_event(
            #     server_url,
            #     uri_token,
            #     "User skipped login in AYON launcher.",
            # )
            requests.post(
                f"{server_url}/api/actions/abort/{uri_token}",
                json={"message": "User skipped login in AYON launcher."},
            )
        except Exception:
            # Silently ignore any exception, only print traceback
            traceback.print_exception(*sys.exc_info())
        raise

    event_id = data["eventId"]
    variant = data["variant"]

    # Cleanup environemnt variables
    env = os.environ.copy()
    # Remove all possible clash env keys
    for key in {
        "AYON_API_KEY",
        "AYON_USE_STAGING",
        "AYON_USE_DEV",
    }:
        env.pop(key, None)

    # Set new environment variables based on information from server
    if variant == "staging":
        env["AYON_USE_STAGING"] = "1"

    elif variant != "production":
        env["AYON_USE_DEV"] = "1"
        env["AYON_BUNDLE_NAME"] = variant

    # We're always in logic mode when running URI
    env["AYON_IN_LOGIN_MODE"] = "1"
    # Pass event id to child AYON launcher process
    env["AYON_WA_INTERNAL_EVENT_ID"] = event_id

    # Add executable to args
    uri_args = data["args"]
    args = [sys.executable]
    if not IS_BUILT_APPLICATION:
        args.append(os.path.abspath(__file__))
    args += uri_args

    kwargs = {"env": env}
    low_platform = platform.system().lower()
    if low_platform == "darwin":
        new_args = ["open", "-na", args.pop(0), "--args"]
        new_args.extend(args)
        args = new_args

    elif low_platform == "windows":
        flags = (
            subprocess.CREATE_NEW_PROCESS_GROUP
            | subprocess.DETACHED_PROCESS
        )
        kwargs["creationflags"] = flags

        if not sys.stdout:
            kwargs["stdout"] = subprocess.DEVNULL
            kwargs["stderr"] = subprocess.DEVNULL

    process = subprocess.Popen(args, **kwargs)
    # Make sure process is running
    # NOTE there might be a better way to do it?
    for _ in range(5):
        if process.pid is not None:
            break
        time.sleep(0.1)
    return True


@contextmanager
def webaction_event_handler():
    # Remove internal event id from environment and set it to
    #  'AYON_WEBACTION_EVENT_ID' for addon who is handling it
    # Reason: Environment 'AYON_WA_INTERNAL_EVENT_ID' is used to pass event id
    #   from process uri to child launcher and 'AYON_WEBACTION_EVENT_ID' can
    #   used in the logic triggered from webaction. Point is that
    #   'AYON_WA_INTERNAL_EVENT_ID' is used only in single AYON launcher
    #   process and is not handled by multiple different processes.
    event_id = os.environ.pop("AYON_WA_INTERNAL_EVENT_ID", None)
    if event_id:
        os.environ["AYON_WEBACTION_EVENT_ID"] = event_id

    def finish_event(success):
        if not event_id:
            return

        try:
            event = get_event(event_id)
            if not event:
                return
            if event["status"] == "in_progress":
                new_status = "finished" if success else "failed"
                update_event(event_id, status=new_status)
        except Exception:
            # Silently ignore any exception, only print traceback
            traceback.print_exception(*sys.exc_info())

    try:
        yield
    except SystemExit as exc:
        finish_event(exc.code == 0)
        raise
    except BaseException:
        finish_event(False)
        raise
    else:
        finish_event(True)



def main_cli():
    """Main startup logic.

    This is the main entry point for the AYON launcher. At this
    moment is fully dependent on 'ayon_core' addon. Which means it
    contains more logic than it should.
    """
    try:
        import ayon_core  # noqa F401
    except ModuleNotFoundError:
        _on_main_addon_missing()

    try:
        from ayon_core import cli
    except ImportError as exc:
        traceback.print_exception(*sys.exc_info())
        _on_main_addon_import_error(exc)

    # print info when not running scripts defined in 'silent commands'
    if not SKIP_HEADERS:
        info = get_info(is_staging_enabled(), is_dev_mode_enabled())
        info.insert(0, f">>> Using AYON from [ {AYON_ROOT} ]")

        try:
            t_width = os.get_terminal_size().columns - 2
        except (ValueError, OSError):
            t_width = 20

        _header = f"*** AYON [{__version__}] "
        info.insert(0, _header + "-" * (t_width - len(_header)))

        for i in info:
            _print(i)

    try:
        cli.main()
    except Exception:  # noqa
        exc_info = sys.exc_info()
        _print("!!! AYON crashed:")
        traceback.print_exception(*exc_info)
        sys.exit(1)


class StartArgScript:
    def __init__(self, argument, script_path):
        self.argument = argument
        self.script_path = script_path

    @property
    def is_valid(self):
        return self.script_path is not None

    @property
    def is_dir(self):
        if self.argument:
            return os.path.isdir(self.argument)
        return False

    @classmethod
    def from_args(cls, args):
        """Get path argument from args and check if they can be started.

        Args:
            args (Iterable[str]): Arguments passed to AYON.

        Returns:
            StartArgScript: Object containing argument and script path.
        """

        if len(args) < 2:
            return cls(None, None)
        path = args[1]
        if os.path.exists(path):
            if os.path.isdir(path):
                new_path = os.path.join(path, "__main__.py")
                if os.path.exists(new_path):
                    return cls(path, new_path)
            else:
                path_ext = os.path.splitext(path)[1].lower()
                if path_ext in (".py", ".pyd", ".pyw", ".pyc"):
                    return cls(path, path)
        return cls(path, None)


def script_cli(start_arg=None):
    """Run and execute script."""

    if start_arg is None:
        start_arg = StartArgScript.from_args(sys.argv)

    # Remove first argument from sys.argv
    # - start.py when running from code
    # - ayon executable when running from build
    sys.argv.pop(0)

    # Find '__main__.py' in directory
    if not start_arg.is_valid:
        if not start_arg.argument:
            raise RuntimeError("No script to run")

        if start_arg.is_dir:
            raise RuntimeError(
                f"Can't find '__main__' module in '{start_arg.argument}'")
        raise RuntimeError(f"Can't find script to run '{start_arg.argument}'")
    filepath = start_arg.script_path

    # Add parent dir to sys path
    sys.path.insert(0, os.path.dirname(filepath))

    # Read content and execute
    with open(filepath, "r") as stream:
        content = stream.read()

    script_globals = dict(globals())
    script_globals["__file__"] = filepath
    exec(compile(content, filepath, "exec"), script_globals)


def get_info(use_staging=None, use_dev=None) -> list:
    """Print additional information to console."""

    inf = []
    bundle_name = os.getenv("AYON_BUNDLE_NAME")

    variant = "production"
    if use_dev:
        variant = "dev ({})".format(bundle_name)
    elif use_staging:
        variant = "staging"
    inf.append(("AYON variant", variant))
    inf.append(("AYON bundle", bundle_name))

    # NOTE add addons information

    maximum = max(len(i[0]) for i in inf)
    formatted = []
    for info in inf:
        padding = (maximum - len(info[0])) + 1
        formatted.append(f'... {info[0]}:{" " * padding}[ {info[1]} ]')
    return formatted


def main():
    # AYON launcher was started to initialize itself
    if "init-ayon-launcher" in sys.argv:
        init_launcher_executable(ensure_protocol_is_registered=True)
        sys.exit(0)

    if SHOW_LOGIN_UI:
        if HEADLESS_MODE_ENABLED:
            _print((
                "!!! Invalid arguments combination"
                " '--ayon-login' and '--headless'."
            ))
            sys.exit(1)
        _connect_to_ayon_server(True)

    if process_uri():
        sys.exit(0)

    with webaction_event_handler():
        if SKIP_BOOTSTRAP:
            fill_pythonpath()
            return script_cli()

        boot()

        start_arg = StartArgScript.from_args(sys.argv)
        if start_arg.is_valid:
            script_cli(start_arg)
        else:
            main_cli()


if __name__ == "__main__":
    main()<|MERGE_RESOLUTION|>--- conflicted
+++ resolved
@@ -631,22 +631,15 @@
                 show_missing_permissions()
             sys.exit(1)
 
-<<<<<<< HEAD
-    try:
-        distribution.distribute(threaded=True)
-    finally:
-        update_window_manager.stop()
-=======
         # Start distribution
         update_window_manager = UpdateWindowManager()
         if not HEADLESS_MODE_ENABLED:
             update_window_manager.start()
 
         try:
-            distribution.distribute()
+            distribution.distribute(threaded=True)
         finally:
             update_window_manager.stop()
->>>>>>> 2eec32a3
 
     if distribution.need_installer_change:
         # Check if any error happened
