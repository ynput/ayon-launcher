# -*- coding: utf-8 -*-
"""Main entry point for AYON command.

Bootstrapping process of AYON.

This script is responsible for setting up the environment and
bootstrapping AYON. It is also responsible for updating AYON
from AYON server.

Arguments that are always handled by AYON launcher:
    --verbose <level> - set log level
    --debug - enable debug mode
    --skip-headers - skip printing headers
    --skip-bootstrap - skip bootstrap process - use only for bootstrap logic
    --use-staging - use staging server
    --use-dev - use dev server
    --bundle <bundle_name> - specify bundle name to use
    --headless - enable headless mode - bootstrap won't show any UI

AYON launcher can be running in multiple different states. The top layer of
states is 'production', 'staging' and 'dev'.

To start in dev mode use one of following options:
    - by passing '--use-dev' argument
    - by setting 'AYON_USE_DEV' environment variable to '1'
    - by passing '--bundle <dev bundle name>'
    - by setting 'AYON_BUNDLE_NAME' environment variable to dev bundle name
    - by passing '--studio-bundle <dev bundle name>'
    - by setting 'AYON_STUDIO_BUNDLE_NAME' environment variable to dev bundle name

NOTE: By using bundle name you can start any dev bundle, even if is not
    assigned to current user.

To start in staging mode make sure none of develop options are used and then
use one of following options:
    - by passing '--use-staging' argument
    - by setting 'AYON_USE_STAGING' environment variable to '1'

Staging mode must be defined explicitly cannot be determined by bundle name.
In all other cases AYON launcher will start in 'production' mode.

Headless mode is not guaranteed after bootstrap process. It is possible that
some addon won't handle headless mode and will try to use UIs.

After bootstrap process AYON launcher will start 'ayon_core' addon. This addon
is responsible for handling all other addons and their logic.

Environment variables set during bootstrap:
    - AYON_VERSION - version of AYON launcher
    - AYON_BUNDLE_NAME - name of bundle to use
    - AYON_USE_STAGING - set to '1' if staging mode is enabled
    - AYON_USE_DEV - set to '1' if dev mode is enabled
    - AYON_DEBUG - set to '1' if debug mode is enabled
    - AYON_HEADLESS_MODE - set to '1' if headless mode is enabled
    - AYON_SERVER_URL - URL of AYON server
    - AYON_API_KEY - API key for AYON server
    - AYON_SERVER_TIMEOUT - timeout for AYON server
    - AYON_SERVER_RETRIES - number of retries for AYON server
    - AYON_EXECUTABLE - path to AYON executable
    - AYON_ROOT - path to AYON root directory
    - AYON_MENU_LABEL - label for AYON integrations menu
    - AYON_LAUNCHER_STORAGE_DIR - dir where addons, dependency packages,
        shim etc. are stored
    - AYON_LAUNCHER_LOCAL_DIR - dir where machine specific files are stored
    - AYON_ADDONS_DIR - path to AYON addons directory
    - AYON_DEPENDENCIES_DIR - path to AYON dependencies directory

Some of the environment variables are not in this script but in 'ayon_common'
module.
- Function 'create_global_connection' can change 'AYON_USE_DEV' and
    'AYON_USE_STAGING'.
- Bootstrap will set 'AYON_LAUNCHER_STORAGE_DIR' and 'AYON_LAUNCHER_LOCAL_DIR'
    if are not set yet.
- Distribution logic can set 'AYON_ADDONS_DIR' and 'AYON_DEPENDENCIES_DIR'
    if are not set yet.
"""

import os
import platform
import sys
import site
import time
import traceback
import subprocess
from contextlib import contextmanager
from urllib.parse import urlparse, parse_qs

from version import __version__

ORIGINAL_ARGS = list(sys.argv)

PREVIOUS_AYON_VERSION = os.getenv("AYON_VERSION", "")

os.environ["AYON_VERSION"] = __version__

# Define which bundles are used
if "--bundle" in sys.argv:
    idx = sys.argv.index("--bundle")
    sys.argv.pop(idx)
    if idx >= len(sys.argv):
        raise RuntimeError((
            "Expect value after \"--bundle\" argument."
        ))
    os.environ["AYON_BUNDLE_NAME"] = sys.argv.pop(idx)

if "--studio-bundle" in sys.argv:
    idx = sys.argv.index("----studio-bundle")
    sys.argv.pop(idx)
    if idx >= len(sys.argv):
        raise RuntimeError((
            "Expect value after \"----studio-bundle\" argument."
        ))
    os.environ["AYON_STUDIO_BUNDLE_NAME"] = sys.argv.pop(idx)

if "--project" in sys.argv:
    idx = sys.argv.index("--project") + 1
    if idx >= len(sys.argv):
        raise RuntimeError((
            "Expect value after \"--project\" argument."
        ))
    os.environ["AYON_PROJECT_NAME"] = sys.argv[idx]

# Enabled logging debug mode when "--debug" is passed
if "--verbose" in sys.argv:
    expected_values = (
        "Expected: notset, debug, info, warning, error, critical"
        " or integer [0-50]."
    )
    idx = sys.argv.index("--verbose")
    sys.argv.pop(idx)
    if idx >= len(sys.argv):
        raise RuntimeError((
            f"Expect value after \"--verbose\" argument. {expected_values}"
        ))

    value = sys.argv.pop(idx)
    low_value = value.lower()
    log_level = None
    if low_value.isdigit():
        log_level = int(low_value)
    elif low_value == "notset":
        log_level = 0
    elif low_value == "debug":
        log_level = 10
    elif low_value == "info":
        log_level = 20
    elif low_value == "warning":
        log_level = 30
    elif low_value == "error":
        log_level = 40
    elif low_value == "critical":
        log_level = 50

    if log_level is None:
        raise ValueError((
            "Unexpected value after \"--verbose\" "
            f"argument \"{value}\". {expected_values}"
        ))

    os.environ["AYON_LOG_LEVEL"] = str(log_level)

# Enable debug mode, may affect log level if log level is not defined
if "--debug" in sys.argv:
    sys.argv.remove("--debug")
    os.environ["AYON_DEBUG"] = "1"

SKIP_HEADERS = False
if "--skip-headers" in sys.argv:
    sys.argv.remove("--skip-headers")
    SKIP_HEADERS = True

SKIP_BOOTSTRAP = False
if "--skip-bootstrap" in sys.argv:
    sys.argv.remove("--skip-bootstrap")
    SKIP_BOOTSTRAP = True

if "--use-staging" in sys.argv:
    sys.argv.remove("--use-staging")
    os.environ["AYON_USE_STAGING"] = "1"

if "--use-dev" in sys.argv:
    sys.argv.remove("--use-dev")
    os.environ["AYON_USE_DEV"] = "1"

SHOW_LOGIN_UI = False
if "--ayon-login" in sys.argv:
    sys.argv.remove("--ayon-login")
    SHOW_LOGIN_UI = True


def _is_in_login_mode():
    # Handle cases when source AYON launcher has version before '1.0.1'
    # - When user launcher an executable of AYON launcher it will run correct
    #   version of AYON launcher by bundle, but older launcher versions
    #   will not set 'AYON_IN_LOGIN_MODE' environment variable. Therefore,
    #   we need to check 'PREVIOUS_AYON_VERSION' and set 'AYON_IN_LOGIN_MODE'
    #   to 'True' when version is before '1.0.1'.
    # - this would be `return "AYON_API_KEY" not in os.environ` otherwise
    if "AYON_API_KEY" not in os.environ:
        return True

    # Handle cases when source AYON launcher has version before '1.0.1'
    version_parts = PREVIOUS_AYON_VERSION.split(".")
    if len(version_parts) < 3:
        return False

    try:
        # Keep only first 3 version parts which should be integers
        new_version_parts = [
            int(part_value)
            for part_idx, part_value in enumerate(version_parts)
            if part_idx < 3
        ]
    except ValueError:
        return False
    milestone = (1, 0, 1)
    return tuple(new_version_parts) < milestone


# Login mode is helper to detect if user is using AYON server credentials
#   from login UI (and keyring), or from environment variables.
# - Variable is set in first AYON launcher process for possible subprocesses
if SHOW_LOGIN_UI:
    # Make sure login mode is set to '1' when '--ayon-login' is passed
    os.environ["AYON_IN_LOGIN_MODE"] = "1"

elif "AYON_IN_LOGIN_MODE" not in os.environ:
    os.environ["AYON_IN_LOGIN_MODE"] = str(int(_is_in_login_mode()))

if "--headless" in sys.argv:
    os.environ["AYON_HEADLESS_MODE"] = "1"
    sys.argv.remove("--headless")

elif os.getenv("AYON_HEADLESS_MODE") != "1":
    os.environ.pop("AYON_HEADLESS_MODE", None)

IS_BUILT_APPLICATION = getattr(sys, "frozen", False)
HEADLESS_MODE_ENABLED = os.getenv("AYON_HEADLESS_MODE") == "1"
AYON_IN_LOGIN_MODE = os.environ["AYON_IN_LOGIN_MODE"] == "1"

_pythonpath = os.getenv("PYTHONPATH", "")
_python_paths = [
    path
    for path in _pythonpath.split(os.pathsep)
    if path
]
if not IS_BUILT_APPLICATION:
    # Code root defined by `start.py` directory
    AYON_ROOT = os.path.dirname(os.path.abspath(__file__))
    _dependencies_path = site.getsitepackages()[-1]
else:
    AYON_ROOT = os.path.dirname(sys.executable)

    # add dependencies folder to sys.pat for frozen code
    _dependencies_path = os.path.normpath(
        os.path.join(AYON_ROOT, "dependencies")
    )
# add stuff from `<frozen>/dependencies` to PYTHONPATH.
sys.path.insert(0, _dependencies_path)
if _dependencies_path in _python_paths:
    _python_paths.remove(_dependencies_path)
_python_paths.insert(0, _dependencies_path)

# Add common package to PYTHONPATH
# - common contains common code and bootstrap logic (like connection
#   and distribution)
common_path = os.path.join(AYON_ROOT, "common")
sys.path.insert(0, common_path)
if common_path in _python_paths:
    _python_paths.remove(common_path)
_python_paths.insert(0, common_path)

# Vendored python modules that must not be in PYTHONPATH environment but
#   are required for AYON launcher processes
sys.path.insert(0, os.path.join(AYON_ROOT, "vendor", "python"))

os.environ["PYTHONPATH"] = os.pathsep.join(_python_paths)

# enabled AYON state
os.environ["USE_AYON_SERVER"] = "1"
# Set this to point either to `python` from venv in case of live code
#    or to `ayon` or `ayon_console` in case of frozen code
os.environ["AYON_EXECUTABLE"] = sys.executable
os.environ["AYON_ROOT"] = AYON_ROOT
os.environ["AYON_MENU_LABEL"] = "AYON"

import blessed  # noqa: E402
import certifi  # noqa: E402
import requests  # noqa: E402


if sys.__stdout__:
    term = blessed.Terminal()

    def _print(message: str):
        if message.startswith("!!! "):
            print(f'{term.orangered2("!!! ")}{message[4:]}')
        elif message.startswith(">>> "):
            print(f'{term.aquamarine3(">>> ")}{message[4:]}')
        elif message.startswith("--- "):
            print(f'{term.darkolivegreen3("--- ")}{message[4:]}')
        elif message.startswith("*** "):
            print(f'{term.gold("*** ")}{message[4:]}')
        elif message.startswith("  - "):
            print(f'{term.wheat("  - ")}{message[4:]}')
        elif message.startswith("  . "):
            print(f'{term.tan("  . ")}{message[4:]}')
        elif message.startswith("     - "):
            print(f'{term.seagreen3("     - ")}{message[7:]}')
        elif message.startswith("     ! "):
            print(f'{term.goldenrod("     ! ")}{message[7:]}')
        elif message.startswith("     * "):
            print(f'{term.aquamarine1("     * ")}{message[7:]}')
        elif message.startswith("    "):
            print(f'{term.darkseagreen3("    ")}{message[4:]}')
        else:
            print(message)
else:
    def _print(message: str):
        print(message)


# if SSL_CERT_FILE is not set prior to AYON launcher launch, we set it to
#   point to certifi bundle to make sure we have reasonably
#       new CA certificates.
if not os.getenv("SSL_CERT_FILE"):
    os.environ["SSL_CERT_FILE"] = certifi.where()
elif os.getenv("SSL_CERT_FILE") != certifi.where():
    _print("--- your system is set to use custom CA certificate bundle.")

from ayon_api import (  # noqa E402
    get_base_url,
    set_default_settings_variant,
    get_addons_studio_settings,
    get_event,
    update_event,
    take_web_action_event,
    abort_web_action_event,
)
from ayon_api.constants import (  # noqa E402
    SERVER_URL_ENV_KEY,
    SERVER_API_ENV_KEY,
    DEFAULT_VARIANT_ENV_KEY,
    SITE_ID_ENV_KEY,
)
from ayon_common import is_staging_enabled, is_dev_mode_enabled  # noqa E402
from ayon_common.connection.credentials import (  # noqa E402
    ask_to_login_ui,
    add_server,
    load_token,
    need_server_or_login,
    load_environments,
    create_global_connection,
    confirm_server_login,
    show_invalid_credentials_ui,
)
from ayon_common.distribution import (  # noqa E402
    AYONDistribution,
    BundleNotFoundError,
    show_missing_bundle_information,
    show_blocked_auto_update,
    show_missing_permissions,
    show_installer_issue_information,
    UpdateWindowManager,
)

from ayon_common.utils import (  # noqa E402
    store_current_executable_info,
    deploy_ayon_launcher_shims,
    get_local_site_id,
    get_launcher_local_dir,
    get_launcher_storage_dir,
)
from ayon_common.startup import show_startup_error  # noqa E402


def _connect_to_ayon_server(force=False, username=None):
    """Connect to AYON server.

    Load existing credentials to AYON server, and show login dialog if are not
        valid. When 'force' is set to 'True' then login dialog is always
        shown.

    Login dialog cannot be shown in headless mode. In that case program
        is terminated with.
    If user closed dialog, program is terminated with exit code 0.

    Args:
        force (Optional[bool]): Force login to server.
        username (Optional[str]): Username that will be forced to use.

    """
    if force and HEADLESS_MODE_ENABLED:
        _print("!!! Login UI was requested in headless mode.")
        sys.exit(1)

    load_environments()
    need_server = need_api_key = True
    if not force:
        need_server, need_api_key = need_server_or_login(username)

    current_url = os.environ.get(SERVER_URL_ENV_KEY)
    if not need_server and not need_api_key:
        _print(f">>> Connected to AYON server {current_url}")
        return

    if need_server:
        if current_url:
            message = f"Could not connect to AYON server '{current_url}'."
        else:
            message = "AYON Server URL is not set."
    elif os.environ.get(SERVER_API_ENV_KEY):
        message = f"Invalid API key for '{current_url}'."
    else:
        message = f"Missing API key for '{current_url}'."

    if not force:
        _print("!!! Got invalid credentials.")
        _print(message)

    # Exit in headless mode
    if HEADLESS_MODE_ENABLED:
        _print((
            f"!!! Please use '{SERVER_URL_ENV_KEY}'"
            f" and '{SERVER_API_ENV_KEY}' environment variables to specify"
            " valid server url and api key for headless mode."
        ))
        sys.exit(1)

    # Show message that used credentials are invalid
    if not AYON_IN_LOGIN_MODE:
        show_invalid_credentials_ui(message=message, in_subprocess=True)
        sys.exit(1)

    # Show login dialog
    url, token, username = ask_to_login_ui(
        current_url,
        always_on_top=False,
        username=username,
        force_username=bool(username)
    )
    if url is not None and token is not None:
        confirm_server_login(url, token, username)
        return

    if url is not None:
        add_server(url, username)

    _print("!!! Login was not successful.")
    sys.exit(0)


def _set_default_settings_variant(use_dev, use_staging, bundle_name):
    """Based on states set default settings variant.

    Tell global connection which settings variant should be used.

    Args:
        use_dev (bool): Is dev mode enabled.
        use_staging (bool): Is staging mode enabled.
        bundle_name (str): Name of bundle to use.
    """

    if use_dev:
        variant = bundle_name
    elif use_staging:
        variant = "staging"
    else:
        variant = "production"

    os.environ[DEFAULT_VARIANT_ENV_KEY] = variant
    # Make sure dev env variable is set/unset for cases when dev mode is not
    #   enabled by '--use-dev' but by bundle name
    if use_dev:
        os.environ["AYON_USE_DEV"] = "1"
    else:
        os.environ.pop("AYON_USE_DEV", None)

    # Make sure staging is unset when 'dev' should be used
    if not use_staging:
        os.environ.pop("AYON_USE_STAGING", None)
    set_default_settings_variant(variant)


def _prepare_disk_mapping_args(src_path, dst_path):
    """Prepare disk mapping arguments to run.

    Args:
        src_path (str): Source path.
        dst_path (str): Destination path.

    Returns:
        list[str]: Arguments to run in subprocess.
    """

    low_platform = platform.system().lower()
    if low_platform == "windows":
        dst_path = dst_path.replace("/", "\\").rstrip("\\")
        src_path = src_path.replace("/", "\\").rstrip("\\")
        # Add slash after ':' ('G:' -> 'G:\') only for source
        if src_path.endswith(":"):
            src_path += "\\"
        return ["subst", dst_path, src_path]

    dst_path = dst_path.rstrip("/")
    src_path = src_path.rstrip("/")

    if low_platform == "linux":
        return ["sudo", "ln", "-s", src_path, dst_path]

    if low_platform == "darwin":
        scr = (
            f'do shell script "ln -s {src_path} {dst_path}"'
            ' with administrator privileges'
        )

        return ["osascript", "-e", scr]
    return []


def _run_disk_mapping(bundle_name):
    """Run disk mapping logic.

    Mapping of disks is taken from core addon settings. To run this logic
        '_set_default_settings_variant' must be called first, so correct
        settings are received from server.
    """

    low_platform = platform.system().lower()
    settings = get_addons_studio_settings(bundle_name)
    core_settings = settings.get("core") or {}
    disk_mapping = core_settings.get("disk_mapping") or {}
    platform_disk_mapping = disk_mapping.get(low_platform)
    if not platform_disk_mapping:
        return

    for item in platform_disk_mapping:
        src_path = item.get("source")
        dst_path = item.get("destination")
        if not src_path or not dst_path:
            continue

        if os.path.exists(dst_path):
            continue

        args = _prepare_disk_mapping_args(src_path, dst_path)
        if not args:
            continue

        _print(f"*** disk mapping arguments: {args}")
        try:
            output = subprocess.Popen(args)
            if output.returncode and output.returncode != 0:
                exc_msg = f'Executing was not successful: "{args}"'

                raise RuntimeError(exc_msg)
        except TypeError as exc:
            _print(
                f"Error {str(exc)} in mapping drive {src_path}, {dst_path}")
            raise


def _start_distribution():
    """Gets info from AYON server and updates possible missing pieces.

    Raises:
        RuntimeError
    """

    # Create distribution object
    try:
        distribution = AYONDistribution(
            skip_installer_dist=not IS_BUILT_APPLICATION
        )
    except PermissionError:
        _print(
            "!!! Failed to initialize distribution"
            " because of permissions error."
        )
        if not HEADLESS_MODE_ENABLED:
            show_missing_permissions()
        sys.exit(1)


    project_bundle = studio_bundle = None
    project_bundle_name = studio_bundle_name = None

    # Try to find required bundle and handle missing one
    try:
        studio_bundle = distribution.studio_bundle_to_use
        if studio_bundle is not None:
            studio_bundle_name = studio_bundle.name
    except BundleNotFoundError as exc:
        studio_bundle_name = exc.bundle_name

    try:
        project_bundle = distribution.project_bundle_to_use
        if project_bundle is not None:
            project_bundle_name = project_bundle.name
    except BundleNotFoundError as exc:
        project_bundle_name = exc.bundle_name

    if studio_bundle is None or project_bundle is None:
        url = get_base_url()
        username = distribution.active_user
        mode = "production"
        if distribution.use_dev:
            mode = f"dev for user '{username}'"
        elif distribution.use_staging:
            mode = "staging"
        for bundle, bundle_name, bundle_type in (
            (studio_bundle, studio_bundle_name, "studio"),
            (project_bundle, project_bundle_name, "project")
        ):
            if bundle is not None:
                pass
            elif bundle_name:
                _print((
                    f"!!! Requested {bundle_type} bundle '{bundle_name}'"
                    " is not available on server."
                ))
                _print(
                    "!!! Check if is the bundle"
                    f" available on the server '{url}'."
                )

            else:
                _print(
                    f"!!! No {bundle_type} bundle is set as {mode}"
                    f" on the AYON server."
                )
                _print(
                    "!!! Make sure there is a bundle set"
                    f" as \"{mode}\" on the AYON server '{url}'."
                )

        if not HEADLESS_MODE_ENABLED:
            show_missing_bundle_information(
                url, project_bundle_name, username
            )

        sys.exit(1)

    # With known bundle and states we can define default settings variant
    #   in global connection
    _set_default_settings_variant(
        distribution.use_dev,
        distribution.use_staging,
        project_bundle_name
    )
    _run_disk_mapping(project_bundle_name)

    auto_update = (os.getenv("AYON_AUTO_UPDATE") or "").lower()
    skip_auto_update = auto_update == "skip"
    block_auto_update = auto_update == "block"
    if distribution.need_distribution and not skip_auto_update:
        if block_auto_update:
            _print(
                "!!! Automatic update is blocked by 'AYON_AUTO_UPDATE'."
            )
            if not HEADLESS_MODE_ENABLED:
                show_blocked_auto_update(
                    distribution.need_installer_distribution
                )
            sys.exit(1)

        if distribution.is_missing_permissions:
            _print(
                "!!! Failed to initialize distribution"
                " because of permissions error."
            )
            if not HEADLESS_MODE_ENABLED:
                show_missing_permissions()
            sys.exit(1)

        # Start distribution
        update_window_manager = UpdateWindowManager()
        if not HEADLESS_MODE_ENABLED:
            update_window_manager.start()

        try:
            distribution.distribute()
        finally:
            update_window_manager.stop()

        # Skip validation of addons and dep packages if launcher
        #   should be changed
        if not distribution.need_installer_change:
            # TODO check failed distribution and inform user
            distribution.validate_distribution()

    if distribution.need_installer_change:
        # Check if any error happened
        error = distribution.installer_dist_error
        if error:
            if HEADLESS_MODE_ENABLED:
                _print(error)
            else:
                show_installer_issue_information(
                    error,
                    distribution.installer_filepath
                )
            sys.exit(1)

        # Use new executable to relaunch different AYON launcher version
        executable = distribution.installer_executable
        args = list(ORIGINAL_ARGS)
        # Replace executable with new executable
        args[0] = executable

        # Cleanup 'PATH' and 'PYTHONPATH'
        env = os.environ.copy()
        path_paths = [
            path
            for path in env.get("PATH", "").split(os.pathsep)
            if path and not path.startswith(AYON_ROOT)
        ]
        python_paths = [
            path
            for path in env.get("PYTHONPATH", "").split(os.pathsep)
            if path and not path.startswith(AYON_ROOT)
        ]
        env["PATH"] = os.pathsep.join(path_paths)
        env["PYTHONPATH"] = os.pathsep.join(python_paths)

        # TODO figure out how this should be launched
        #   - it can technically cause infinite loop of subprocesses
        sys.exit(subprocess.call(args, env=env))

<<<<<<< HEAD
    # TODO check failed distribution and inform user
    distribution.validate_distribution()
    os.environ["AYON_BUNDLE_NAME"] = project_bundle_name
    os.environ["AYON_STUDIO_BUNDLE_NAME"] = studio_bundle_name
=======
    os.environ["AYON_BUNDLE_NAME"] = bundle_name
>>>>>>> f07dec31

    # TODO probably remove paths to other addons?
    python_paths = [
        path
        for path in os.getenv("PYTHONPATH", "").split(os.pathsep)
        if path
    ]

    for path in distribution.get_python_paths():
        sys.path.insert(0, path)
        if path not in python_paths:
            python_paths.append(path)

    for path in distribution.get_sys_paths():
        sys.path.insert(0, path)

    os.environ["PYTHONPATH"] = os.pathsep.join(python_paths)


def init_launcher_executable(ensure_protocol_is_registered=False):
    """Initialize AYON launcher executable.

    Make sure current AYON launcher executable is stored to known executables
        and shim is deployed.

    """
    create_desktop_icons = "--create-desktop-icons" in sys.argv
    store_current_executable_info()
    deploy_ayon_launcher_shims(
        create_desktop_icons=create_desktop_icons,
        ensure_protocol_is_registered=ensure_protocol_is_registered,
    )


def fill_pythonpath():
    """Fill 'sys.path' with paths from PYTHONPATH environment variable."""
    lookup_set = set(sys.path)
    for path in (os.getenv("PYTHONPATH") or "").split(os.pathsep):
        if path not in lookup_set:
            sys.path.append(path)
            lookup_set.add(path)


def boot():
    """Bootstrap AYON launcher."""
    init_launcher_executable()

    # Setup site id in environment variable for all possible subprocesses
    if SITE_ID_ENV_KEY not in os.environ:
        os.environ[SITE_ID_ENV_KEY] = get_local_site_id()

    _connect_to_ayon_server()
    create_global_connection()
    _start_distribution()
    fill_pythonpath()

    # Call launcher storage dir getters to make sure their
    #   env variables are set
    get_launcher_local_dir()
    get_launcher_storage_dir()


def _on_main_addon_missing():
    if HEADLESS_MODE_ENABLED:
        raise RuntimeError("Failed to import required AYON core addon.")
    show_startup_error(
        "Missing core addon",
        (
            "AYON-launcher requires AYON core addon to be able to start."
            "<br/><br/>Please contact your administrator"
            " to resolve the issue."
        )
    )
    sys.exit(1)


def _on_main_addon_import_error(exception):
    if HEADLESS_MODE_ENABLED:
        raise RuntimeError(
            "Failed to import AYON core addon. Probably because"
            " of missing or incompatible dependency package"
        )
    show_startup_error(
        "Incompatible Dependency package",
        (
            "Dependency package is missing or incompatible with available"
            " addons."
            "<br/><br/>Please contact your administrator"
            " to resolve the issue."
        ),
        str(exception)
    )
    sys.exit(1)


def process_uri():
    if len(sys.argv) <= 1:
        return False

    uri = sys.argv[-1].strip('"')

    parsed_uri = urlparse(uri)
    if parsed_uri.scheme != "ayon-launcher":
        return False

    # NOTE This is expecting only single option of ayon-launcher launch option
    #   which is ayon-launcher://action/?server_url=...&token=...
    parsed_query = parse_qs(parsed_uri.query)

    server_url = parsed_query["server_url"][0]
    uri_token = parsed_query["token"][0]
    # Use raw requests to get all necessary information from server
    data = take_web_action_event(server_url, uri_token)
    username = data.get("userName")

    os.environ[SERVER_URL_ENV_KEY] = server_url
    token = load_token(server_url)
    if token:
        os.environ[SERVER_API_ENV_KEY] = token

    try:
        _connect_to_ayon_server(username=username)
    except SystemExit:
        try:
            # There is a bug in ayon-python-api 1.0.10
            # abort_web_action_event(
            #     server_url,
            #     uri_token,
            #     "User skipped login in AYON launcher.",
            # )
            requests.post(
                f"{server_url}/api/actions/abort/{uri_token}",
                json={"message": "User skipped login in AYON launcher."},
            )
        except Exception:
            # Silently ignore any exception, only print traceback
            traceback.print_exception(*sys.exc_info())
        raise

    event_id = data["eventId"]
    variant = data["variant"]

    # Cleanup environemnt variables
    env = os.environ.copy()
    # Remove all possible clash env keys
    for key in {
        "AYON_API_KEY",
        "AYON_USE_STAGING",
        "AYON_USE_DEV",
    }:
        env.pop(key, None)

    # Set new environment variables based on information from server
    if variant == "staging":
        env["AYON_USE_STAGING"] = "1"

    elif variant != "production":
        env["AYON_USE_DEV"] = "1"
        env["AYON_BUNDLE_NAME"] = variant

    # We're always in logic mode when running URI
    env["AYON_IN_LOGIN_MODE"] = "1"
    # Pass event id to child AYON launcher process
    env["AYON_WA_INTERNAL_EVENT_ID"] = event_id

    # Add executable to args
    uri_args = data["args"]
    args = [sys.executable]
    if not IS_BUILT_APPLICATION:
        args.append(os.path.abspath(__file__))
    args += uri_args

    kwargs = {"env": env}
    low_platform = platform.system().lower()
    if low_platform == "darwin":
        new_args = ["open", "-na", args.pop(0), "--args"]
        new_args.extend(args)
        args = new_args

    elif low_platform == "windows":
        flags = (
            subprocess.CREATE_NEW_PROCESS_GROUP
            | subprocess.DETACHED_PROCESS
        )
        kwargs["creationflags"] = flags

        if not sys.stdout:
            kwargs["stdout"] = subprocess.DEVNULL
            kwargs["stderr"] = subprocess.DEVNULL

    process = subprocess.Popen(args, **kwargs)
    # Make sure process is running
    # NOTE there might be a better way to do it?
    for _ in range(5):
        if process.pid is not None:
            break
        time.sleep(0.1)
    return True


@contextmanager
def webaction_event_handler():
    # Remove internal event id from environment and set it to
    #  'AYON_WEBACTION_EVENT_ID' for addon who is handling it
    # Reason: Environment 'AYON_WA_INTERNAL_EVENT_ID' is used to pass event id
    #   from process uri to child launcher and 'AYON_WEBACTION_EVENT_ID' can
    #   used in the logic triggered from webaction. Point is that
    #   'AYON_WA_INTERNAL_EVENT_ID' is used only in single AYON launcher
    #   process and is not handled by multiple different processes.
    event_id = os.environ.pop("AYON_WA_INTERNAL_EVENT_ID", None)
    if event_id:
        os.environ["AYON_WEBACTION_EVENT_ID"] = event_id

    def finish_event(success):
        if not event_id:
            return

        try:
            event = get_event(event_id)
            if not event:
                return
            if event["status"] == "in_progress":
                new_status = "finished" if success else "failed"
                update_event(event_id, status=new_status)
        except Exception:
            # Silently ignore any exception, only print traceback
            traceback.print_exception(*sys.exc_info())

    try:
        yield
    except SystemExit as exc:
        finish_event(exc.code == 0)
        raise
    except BaseException:
        finish_event(False)
        raise
    else:
        finish_event(True)



def main_cli():
    """Main startup logic.

    This is the main entry point for the AYON launcher. At this
    moment is fully dependent on 'ayon_core' addon. Which means it
    contains more logic than it should.
    """
    try:
        import ayon_core  # noqa F401
    except ModuleNotFoundError:
        _on_main_addon_missing()

    try:
        from ayon_core import cli
    except ImportError as exc:
        traceback.print_exception(*sys.exc_info())
        _on_main_addon_import_error(exc)

    # print info when not running scripts defined in 'silent commands'
    if not SKIP_HEADERS:
        info = get_info(is_staging_enabled(), is_dev_mode_enabled())
        info.insert(0, f">>> Using AYON from [ {AYON_ROOT} ]")

        try:
            t_width = os.get_terminal_size().columns - 2
        except (ValueError, OSError):
            t_width = 20

        _header = f"*** AYON [{__version__}] "
        info.insert(0, _header + "-" * (t_width - len(_header)))

        for i in info:
            _print(i)

    try:
        cli.main()
    except Exception:  # noqa
        exc_info = sys.exc_info()
        _print("!!! AYON crashed:")
        traceback.print_exception(*exc_info)
        sys.exit(1)


class StartArgScript:
    def __init__(self, argument, script_path):
        self.argument = argument
        self.script_path = script_path

    @property
    def is_valid(self):
        return self.script_path is not None

    @property
    def is_dir(self):
        if self.argument:
            return os.path.isdir(self.argument)
        return False

    @classmethod
    def from_args(cls, args):
        """Get path argument from args and check if they can be started.

        Args:
            args (Iterable[str]): Arguments passed to AYON.

        Returns:
            StartArgScript: Object containing argument and script path.
        """

        if len(args) < 2:
            return cls(None, None)
        path = args[1]
        if os.path.exists(path):
            if os.path.isdir(path):
                new_path = os.path.join(path, "__main__.py")
                if os.path.exists(new_path):
                    return cls(path, new_path)
            else:
                path_ext = os.path.splitext(path)[1].lower()
                if path_ext in (".py", ".pyd", ".pyw", ".pyc"):
                    return cls(path, path)
        return cls(path, None)


def script_cli(start_arg=None):
    """Run and execute script."""

    if start_arg is None:
        start_arg = StartArgScript.from_args(sys.argv)

    # Remove first argument from sys.argv
    # - start.py when running from code
    # - ayon executable when running from build
    sys.argv.pop(0)

    # Find '__main__.py' in directory
    if not start_arg.is_valid:
        if not start_arg.argument:
            raise RuntimeError("No script to run")

        if start_arg.is_dir:
            raise RuntimeError(
                f"Can't find '__main__' module in '{start_arg.argument}'")
        raise RuntimeError(f"Can't find script to run '{start_arg.argument}'")
    filepath = start_arg.script_path

    # Add parent dir to sys path
    sys.path.insert(0, os.path.dirname(filepath))

    # Read content and execute
    with open(filepath, "r") as stream:
        content = stream.read()

    script_globals = dict(globals())
    script_globals["__file__"] = filepath
    exec(compile(content, filepath, "exec"), script_globals)


def get_info(use_staging=None, use_dev=None) -> list:
    """Print additional information to console."""

    inf = []
    project_bundle_name = os.getenv("AYON_BUNDLE_NAME")
    studio_bundle_name = os.getenv("AYON_STUDIO_BUNDLE_NAME")

    variant = "production"
    if use_dev:
        variant = "dev ({})".format(project_bundle_name)
    elif use_staging:
        variant = "staging"
    inf.append(("AYON variant", variant))
    inf.append(("AYON project bundle", project_bundle_name))
    inf.append(("AYON studio bundle", studio_bundle_name))

    # NOTE add addons information

    maximum = max(len(i[0]) for i in inf)
    formatted = []
    for info in inf:
        padding = (maximum - len(info[0])) + 1
        formatted.append(f'... {info[0]}:{" " * padding}[ {info[1]} ]')
    return formatted


def main():
    # AYON launcher was started to initialize itself
    if "init-ayon-launcher" in sys.argv:
        init_launcher_executable(ensure_protocol_is_registered=True)
        sys.exit(0)

    if SHOW_LOGIN_UI:
        if HEADLESS_MODE_ENABLED:
            _print((
                "!!! Invalid arguments combination"
                " '--ayon-login' and '--headless'."
            ))
            sys.exit(1)
        _connect_to_ayon_server(True)

    if process_uri():
        sys.exit(0)

    with webaction_event_handler():
        if SKIP_BOOTSTRAP:
            fill_pythonpath()
            return script_cli()

        boot()

        start_arg = StartArgScript.from_args(sys.argv)
        if start_arg.is_valid:
            script_cli(start_arg)
        else:
            main_cli()


if __name__ == "__main__":
    main()<|MERGE_RESOLUTION|>--- conflicted
+++ resolved
@@ -727,14 +727,10 @@
         #   - it can technically cause infinite loop of subprocesses
         sys.exit(subprocess.call(args, env=env))
 
-<<<<<<< HEAD
     # TODO check failed distribution and inform user
     distribution.validate_distribution()
     os.environ["AYON_BUNDLE_NAME"] = project_bundle_name
     os.environ["AYON_STUDIO_BUNDLE_NAME"] = studio_bundle_name
-=======
-    os.environ["AYON_BUNDLE_NAME"] = bundle_name
->>>>>>> f07dec31
 
     # TODO probably remove paths to other addons?
     python_paths = [
