# -*- coding: utf-8 -*-
"""Main entry point for OpenPype command.

Bootstrapping process of OpenPype is as follows:

`OPENPYPE_PATH` is checked for existence - either one from environment or
from user settings. Precedence takes the one set by environment.

On this path we try to find OpenPype in directories version string in their names.
For example: `openpype-v3.0.1-foo` is valid name, or even `foo_3.0.2` - as long
as version can be determined from its name _AND_ file `openpype/openpype/version.py`
can be found inside, it is considered OpenPype installation.

If no OpenPype repositories are found in `OPENPYPE_PATH` (user data dir)
then **Igniter** (OpenPype setup tool) will launch its GUI.

It can be used to specify `OPENPYPE_PATH` or if it is _not_ specified, current
*"live"* repositories will be used to create zip file and copy it to
appdata dir in user home and extract it there. Version will be determined by
version specified in OpenPype module.

If OpenPype repository directories are found in default install location
(user data dir) or in `OPENPYPE_PATH`, it will get list of those dirs there and
use latest one or the one specified with optional `--use-version` command
line argument. If the one specified doesn't exist then latest available
version will be used. All repositories in that dir will be added
to `sys.path` and `PYTHONPATH`.

If OpenPype is live (not frozen) then current version of OpenPype module will be
used. All directories under `repos` will be added to `sys.path` and
`PYTHONPATH`.

OpenPype depends on connection to `MongoDB`_. You can specify MongoDB connection
string via `OPENPYPE_MONGO` set in environment or it can be set in user
settings or via **Igniter** GUI.

So, bootstrapping OpenPype looks like this::

.. code-block:: bash

+-------------------------------------------------------+
| Determine MongoDB connection:                         |
| Use `OPENPYPE_MONGO`, system keyring `openPypeMongo`  |
+--------------------------|----------------------------+
                   .--- Found? --.
                 YES             NO
                  |              |
                  |       +------v--------------+
                  |       | Fire up Igniter GUI |<---------+
                  |       | and ask User        |          |
                  |       +---------------------+          |
                  |                                        |
                  |                                        |
+-----------------v------------------------------------+   |
| Get location of OpenPype:                            |   |
|   1) Test for `OPENPYPE_PATH` environment variable   |   |
|   2) Test `openPypePath` in registry setting         |   |
|   3) Test user data directory                        |   |
| ...................................................  |   |
| If running from frozen code:                         |   |
|   - Use latest one found in user data dir            |   |
| If running from live code:                           |   |
|   - Use live code and install it to user data dir    |   |
| * can be overridden with `--use-version` argument    |   |
+-------------------------|----------------------------+   |
             .-- Is OpenPype found? --.                    |
             YES                     NO                    |
              |                      |                     |
              |      +---------------v-----------------+   |
              |      | Look in `OPENPYPE_PATH`, find   |   |
              |      | latest version and install it   |   |
              |      | to user data dir.               |   |
              |      +--------------|------------------+   |
              |         .-- Is OpenPype found? --.         |
              |         YES                     NO --------+
              |          |
              |<---------+
              |
+-------------v------------+
|      Run OpenPype        |
+--------------------------+


Todo:
    Move or remove bootstrapping environments out of the code.

Attributes:
    silent_commands (list): list of commands for which we won't print OpenPype
        logo and info header.

.. _MongoDB:
   https://www.mongodb.com/

"""
import os
import re
import sys
import platform
import traceback
import subprocess
import site
from pathlib import Path

<<<<<<< HEAD
# BUILD_ROOT is variable pointing to build (or code) directory
if not getattr(sys, 'frozen', False):
    # Code root defined by `start.py` directory
    BUILD_ROOT = os.path.dirname(os.path.abspath(__file__))
else:
    BUILD_ROOT = os.path.dirname(sys.executable)

    # add dependencies folder to sys.pat for frozen code
    frozen_libs = os.path.normpath(
        os.path.join(BUILD_ROOT, "dependencies")
=======
# OPENPYPE_ROOT is variable pointing to build (or code) directory
# WARNING `OPENPYPE_ROOT` must be defined before igniter import
# - igniter changes cwd which cause that filepath of this script won't lead
#   to right directory
if not getattr(sys, 'frozen', False):
    # Code root defined by `start.py` directory
    OPENPYPE_ROOT = os.path.dirname(os.path.abspath(__file__))
else:
    OPENPYPE_ROOT = os.path.dirname(sys.executable)

    # add dependencies folder to sys.pat for frozen code
    frozen_libs = os.path.normpath(
        os.path.join(OPENPYPE_ROOT, "dependencies")
>>>>>>> 937cfbce
    )
    sys.path.append(frozen_libs)
    # add stuff from `<frozen>/dependencies` to PYTHONPATH.
    pythonpath = os.getenv("PYTHONPATH", "")
    paths = pythonpath.split(os.pathsep)
    paths.append(frozen_libs)
    os.environ["PYTHONPATH"] = os.pathsep.join(paths)

import igniter  # noqa: E402
from igniter import BootstrapRepos  # noqa: E402
from igniter.tools import get_openpype_path_from_db  # noqa
from igniter.bootstrap_repos import OpenPypeVersion  # noqa: E402

bootstrap = BootstrapRepos()
silent_commands = ["run", "igniter", "standalonepublisher",
                   "extractenvironments"]


def set_openpype_global_environments() -> None:
    """Set global OpenPype's environments."""
    import acre

    from openpype.settings import get_environments

    all_env = get_environments()

    # TODO Global environments will be stored in "general" settings so loading
    #   will be modified and can be done in igniter.
    env = acre.merge(
        acre.parse(all_env["global"]),
        dict(os.environ)
    )
    os.environ.clear()
    os.environ.update(env)

    # Hardcoded default values
    os.environ["PYBLISH_GUI"] = "pyblish_pype"
    # Change scale factor only if is not set
    if "QT_AUTO_SCREEN_SCALE_FACTOR" not in os.environ:
        os.environ["QT_AUTO_SCREEN_SCALE_FACTOR"] = "1"

    # --- Set environment variables to vendorized binaries(FFmpeg and OIIO) ---
    # TODO add validations of existing binaries
    # Prepare path to bin vendor directory
    bin_vendor_dir = os.path.join(BUILD_ROOT, "vendor", "bin")
    # Prepare platform name
    platform_name = platform.system().lower()

    # FFmpeg path
    ffmpeg_path_parts = [bin_vendor_dir, "ffmpeg", platform_name]
    # Windows version has executables in `bin` directory
    if platform_name == "windows":
        ffmpeg_path_parts.append("bin")

    ffmpeg_path = os.path.join(*ffmpeg_path_parts)

    os.environ["OPENPYPE_FFMPEG_PATH"] = ffmpeg_path

    # OIIO path
    oiio_path = os.path.join(bin_vendor_dir, "oiio", platform_name)
    os.environ["OPENPYPE_OIIO_PATH"] = oiio_path


def run(arguments: list, env: dict = None) -> int:
    """Use correct executable to run stuff.

    This passing arguments to correct OpenPype executable. If OpenPype is run
    from live sources, executable will be `python` in virtual environment.
    If running from frozen code, executable will be `openpype_console` or
    `openpype_gui`. Its equivalent in live code is `python start.py`.

    Args:
        arguments (list): Argument list to pass OpenPype.
        env (dict, optional): Dictionary containing environment.

    Returns:
        int: Process return code.

    """
    if getattr(sys, 'frozen', False):
        interpreter = [sys.executable]
    else:
        interpreter = [sys.executable, __file__]

    interpreter.extend(arguments)

    p = subprocess.Popen(interpreter, env=env)
    p.wait()
    print(f">>> done [{p.returncode}]")
    return p.returncode


def set_avalon_environments():
    """Set avalon specific environments.

    These are non modifiable environments for avalon workflow that must be set
    before avalon module is imported because avalon works with globals set with
    environment variables.
    """
    from openpype import PACKAGE_DIR

    # Path to OpenPype's schema
    schema_path = os.path.join(
        os.path.dirname(PACKAGE_DIR),
        "schema"
    )
    # Avalon mongo URL
    avalon_mongo_url = (
        os.environ.get("AVALON_MONGO")
        or os.environ["OPENPYPE_MONGO"]
    )
    os.environ.update({
        # Mongo url (use same as OpenPype has)
        "AVALON_MONGO": avalon_mongo_url,

        "AVALON_SCHEMA": schema_path,
        # Mongo DB name where avalon docs are stored
        "AVALON_DB": "avalon",
        # Name of config
        "AVALON_CONFIG": "openpype",
        "AVALON_LABEL": "OpenPype"
    })


def set_modules_environments():
    """Set global environments for OpenPype modules.

    This requires to have OpenPype in `sys.path`.
    """

    from openpype.modules import ModulesManager
    import acre

    modules_manager = ModulesManager()

    module_envs = modules_manager.collect_global_environments()
    publish_plugin_dirs = modules_manager.collect_plugin_paths()["publish"]

    # Set pyblish plugins paths if any module want to register them
    if publish_plugin_dirs:
        publish_paths_str = os.environ.get("PYBLISHPLUGINPATH") or ""
        publish_paths = publish_paths_str.split(os.pathsep)
        _publish_paths = {
            os.path.normpath(path) for path in publish_paths if path
        }
        for path in publish_plugin_dirs:
            _publish_paths.add(os.path.normpath(path))
        module_envs["PYBLISHPLUGINPATH"] = os.pathsep.join(_publish_paths)

    # Merge environments with current environments and update values
    if module_envs:
        parsed_envs = acre.parse(module_envs)
        env = acre.merge(parsed_envs, dict(os.environ))
        os.environ.clear()
        os.environ.update(env)


def _process_arguments() -> tuple:
    """Process command line arguments.

    Returns:
        tuple: Return tuple with specific version to use (if any) and flag
            to prioritize staging (if set)
    """
    # check for `--use-version=3.0.0` argument and `--use-staging`
    use_version = None
    use_staging = False
    for arg in sys.argv:
        if arg == "--use-version":
            print("!!! Please use option --use-version like:")
            print("    --use-version=3.0.0")
            sys.exit(1)

        m = re.search(r"--use-version=(?P<version>\d+\.\d+\.\d*.+?)", arg)
        if m and m.group('version'):
            use_version = m.group('version')
            sys.argv.remove(arg)
            break
    if "--use-staging" in sys.argv:
        use_staging = True
        sys.argv.remove("--use-staging")

    # handle igniter
    # this is helper to run igniter before anything else
    if "igniter" in sys.argv:
        import igniter
        return_code = igniter.open_dialog()

        # this is when we want to run OpenPype without installing anything.
        # or we are ready to run.
        if return_code not in [2, 3]:
            sys.exit(return_code)

    return use_version, use_staging


def _determine_mongodb() -> str:
    """Determine mongodb connection string.

    First use ``OPENPYPE_MONGO`` environment variable, then system keyring.
    Then try to run **Igniter UI** to let user specify it.

    Returns:
        str: mongodb connection URL

    Raises:
        RuntimeError: if mongodb connection url cannot by determined.

    """

    openpype_mongo = os.getenv("OPENPYPE_MONGO", None)
    if not openpype_mongo:
        # try system keyring
        try:
            openpype_mongo = bootstrap.secure_registry.get_item(
                "openPypeMongo")
        except ValueError:
            print("*** No DB connection string specified.")
            print("--- launching setup UI ...")
            import igniter
            igniter.open_dialog()

            try:
                openpype_mongo = bootstrap.secure_registry.get_item(
                    "openPypeMongo")
            except ValueError:
                raise RuntimeError("missing mongodb url")

    return openpype_mongo


def _initialize_environment(openpype_version: OpenPypeVersion) -> None:
    version_path = openpype_version.path
    os.environ["OPENPYPE_VERSION"] = openpype_version.version
    # set OPENPYPE_REPOS_ROOT to point to currently used OpenPype version.
    os.environ["OPENPYPE_REPOS_ROOT"] = os.path.normpath(
        version_path.as_posix()
    )
    # inject version to Python environment (sys.path, ...)
    print(">>> Injecting OpenPype version to running environment  ...")
    bootstrap.add_paths_from_directory(version_path)

    # Additional sys paths related to OPENPYPE_REPOS_ROOT directory
    # TODO move additional paths to `boot` part when OPENPYPE_REPOS_ROOT will
    # point to same hierarchy from code and from frozen OpenPype
    additional_paths = [
        os.environ["OPENPYPE_REPOS_ROOT"],
        # add OpenPype tools
        os.path.join(os.environ["OPENPYPE_REPOS_ROOT"], "openpype", "tools"),
        # add common OpenPype vendor
        # (common for multiple Python interpreter versions)
        os.path.join(
            os.environ["OPENPYPE_REPOS_ROOT"],
            "openpype",
            "vendor",
            "python",
            "common"
        )
    ]

    split_paths = os.getenv("PYTHONPATH", "").split(os.pathsep)
    for path in additional_paths:
        split_paths.insert(0, path)
        sys.path.insert(0, path)

    os.environ["PYTHONPATH"] = os.pathsep.join(split_paths)


def _find_frozen_openpype(use_version: str = None,
                          use_staging: bool = False) -> Path:
    """Find OpenPype to run from frozen code.

    This will process and modify environment variables:
    ``PYTHONPATH``, ``OPENPYPE_VERSION``, ``OPENPYPE_REPOS_ROOT``

    Args:
        use_version (str, optional): Try to use specified version.
        use_staging (bool, optional): Prefer *staging* flavor over production.

    Returns:
        Path: Path to version to be used.

    Raises:
        RuntimeError: If no OpenPype version are found or no staging version
            (if requested).

    """
    openpype_version = None
    openpype_versions = bootstrap.find_openpype(include_zips=True,
                                                staging=use_staging)
    if not os.getenv("OPENPYPE_TRYOUT"):
        try:
            # use latest one found (last in the list is latest)
            openpype_version = openpype_versions[-1]
        except IndexError:
            # no OpenPype version found, run Igniter and ask for them.
            print('*** No OpenPype versions found.')
            print("--- launching setup UI ...")
            import igniter
            return_code = igniter.open_dialog()
            if return_code == 2:
                os.environ["OPENPYPE_TRYOUT"] = "1"
            if return_code == 3:
                # run OpenPype after installation

                print('>>> Finding OpenPype again ...')
                openpype_versions = bootstrap.find_openpype(
                    staging=use_staging)
                try:
                    openpype_version = openpype_versions[-1]
                except IndexError:
                    print(("!!! Something is wrong and we didn't "
                          "found it again."))
                    sys.exit(1)
            elif return_code != 2:
                print(f"  . finished ({return_code})")
                sys.exit(return_code)

    if not openpype_versions:
        # no openpype versions found anyway, lets use then the one
        # shipped with frozen OpenPype
        if not os.getenv("OPENPYPE_TRYOUT"):
            print("*** Still no luck finding OpenPype.")
            print(("*** We'll try to use the one coming "
                   "with OpenPype installation."))
        version_path = _bootstrap_from_code(use_version)
        openpype_version = OpenPypeVersion(
            version=BootstrapRepos.get_version(version_path),
            path=version_path)
        _initialize_environment(openpype_version)
        return version_path

    # get path of version specified in `--use-version`
    version_path = BootstrapRepos.get_version_path_from_list(
        use_version, openpype_versions)

    if not version_path:
        if use_version is not None:
            if not openpype_version:
                ...
            else:
                print(("!!! Specified version was not found, using "
                       "latest available"))
        # specified version was not found so use latest detected.
        version_path = openpype_version.path
        print(f">>> Using version [ {openpype_version} ]")
        print(f"    From {version_path}")

    # test if latest detected is installed (in user data dir)
    is_inside = False
    try:
        is_inside = openpype_version.path.resolve().relative_to(
            bootstrap.data_dir)
    except ValueError:
        # if relative path cannot be calculated, openpype version is not
        # inside user data dir
        pass

    if not is_inside:
        # install latest version to user data dir
        version_path = bootstrap.install_version(
            openpype_version, force=True)

    if openpype_version.path.is_file():
        print(">>> Extracting zip file ...")
        version_path = bootstrap.extract_openpype(openpype_version)
        openpype_version.path = version_path

    _initialize_environment(openpype_version)
    return version_path


def _bootstrap_from_code(use_version):
    """Bootstrap live code (or the one coming with frozen OpenPype.

    Args:
        use_version: (str): specific version to use.

    Returns:
        Path: path to sourced version.

    """
    # run through repos and add them to `sys.path` and `PYTHONPATH`
    # set root
    if getattr(sys, 'frozen', False):
<<<<<<< HEAD
        openpype_root = os.path.normpath(BUILD_ROOT)
        local_version = bootstrap.get_version(Path(openpype_root))
        print(f"  - running version: {local_version}")
        assert local_version
    else:
        openpype_root = os.path.normpath(BUILD_ROOT)
=======
        local_version = bootstrap.get_version(Path(OPENPYPE_ROOT))
        print(f"  - running version: {local_version}")
        assert local_version
    else:
>>>>>>> 937cfbce
        # get current version of OpenPype
        local_version = bootstrap.get_local_live_version()

    os.environ["OPENPYPE_VERSION"] = local_version
    if use_version and use_version != local_version:
        openpype_versions = bootstrap.find_openpype(include_zips=True)
        version_path = BootstrapRepos.get_version_path_from_list(
            use_version, openpype_versions)
        if version_path:
            # use specified
            bootstrap.add_paths_from_directory(version_path)
            os.environ["OPENPYPE_VERSION"] = use_version
    else:
        version_path = OPENPYPE_ROOT

    repos = os.listdir(os.path.join(OPENPYPE_ROOT, "repos"))
    repos = [os.path.join(OPENPYPE_ROOT, "repos", repo) for repo in repos]
    # add self to python paths
    repos.insert(0, OPENPYPE_ROOT)
    for repo in repos:
        sys.path.insert(0, repo)

    # Set OPENPYPE_REPOS_ROOT to code root
    os.environ["OPENPYPE_REPOS_ROOT"] = OPENPYPE_ROOT

    # add venv 'site-packages' to PYTHONPATH
    python_path = os.getenv("PYTHONPATH", "")
    split_paths = python_path.split(os.pathsep)
    # Add repos as first in list
    split_paths = repos + split_paths
    # last one should be venv site-packages
    # this is slightly convoluted as we can get here from frozen code too
    # in case when we are running without any version installed.
    if not getattr(sys, 'frozen', False):
        split_paths.append(site.getsitepackages()[-1])
        # TODO move additional paths to `boot` part when OPENPYPE_ROOT will
        # point to same hierarchy from code and from frozen OpenPype
        additional_paths = [
            # add OpenPype tools
            os.path.join(OPENPYPE_ROOT, "openpype", "tools"),
            # add common OpenPype vendor
            # (common for multiple Python interpreter versions)
            os.path.join(
                OPENPYPE_ROOT,
                "openpype",
                "vendor",
                "python",
                "common"
            )
        ]
        for path in additional_paths:
            split_paths.insert(0, path)
            sys.path.insert(0, path)

    os.environ["PYTHONPATH"] = os.pathsep.join(split_paths)

    return Path(version_path)


def boot():
    """Bootstrap OpenPype."""

    # ------------------------------------------------------------------------
    # Set environment to OpenPype root path
    # ------------------------------------------------------------------------
    os.environ["OPENPYPE_ROOT"] = OPENPYPE_ROOT

    # ------------------------------------------------------------------------
    # Play animation
    # ------------------------------------------------------------------------

    # from igniter.terminal_splash import play_animation

    # don't play for silenced commands
    # if all(item not in sys.argv for item in silent_commands):
    #     play_animation()

    # ------------------------------------------------------------------------
    # Process arguments
    # ------------------------------------------------------------------------

    use_version, use_staging = _process_arguments()

    # ------------------------------------------------------------------------
    # Determine mongodb connection
    # ------------------------------------------------------------------------

    try:
        openpype_mongo = _determine_mongodb()
    except RuntimeError as e:
        # without mongodb url we are done for.
        print(f"!!! {e}")
        sys.exit(1)

    os.environ["OPENPYPE_MONGO"] = openpype_mongo
    os.environ["OPENPYPE_DATABASE_NAME"] = "openpype"  # name of Pype database

<<<<<<< HEAD
    # ------------------------------------------------------------------------
    # Set environments - load OpenPype path from database (if set)
    # ------------------------------------------------------------------------
    # set OPENPYPE_ROOT to running location until proper version can be
    # determined.
    os.environ["OPENPYPE_ROOT"] = BUILD_ROOT

=======
>>>>>>> 937cfbce
    # Get openpype path from database and set it to environment so openpype can
    # find its versions there and bootstrap them.
    openpype_path = get_openpype_path_from_db(openpype_mongo)
    if not openpype_path:
        print("*** Cannot get OpenPype path from database.")

    if not os.getenv("OPENPYPE_PATH") and openpype_path:
        os.environ["OPENPYPE_PATH"] = openpype_path

    # ------------------------------------------------------------------------
    # Find OpenPype versions
    # ------------------------------------------------------------------------
    # WARNING: Environment OPENPYPE_REPOS_ROOT may change if frozen OpenPype
    # is executed
    if getattr(sys, 'frozen', False):
        # find versions of OpenPype to be used with frozen code
        try:
            version_path = _find_frozen_openpype(use_version, use_staging)
        except RuntimeError as e:
            # no version to run
            print(f"!!! {e}")
            sys.exit(1)
    else:
        version_path = _bootstrap_from_code(use_version)

    # set this to point either to `python` from venv in case of live code
    # or to `openpype` or `openpype_console` in case of frozen code
    os.environ["OPENPYPE_EXECUTABLE"] = sys.executable

    # delete OpenPype module and it's submodules from cache so it is used from
    # specific version
    modules_to_del = [
        sys.modules.pop(module_name)
        for module_name in tuple(sys.modules)
        if module_name == "openpype" or module_name.startswith("openpype.")
    ]

    try:
        for module_name in modules_to_del:
            del sys.modules[module_name]
    except AttributeError:
        pass
    except KeyError:
        pass

    print(">>> loading environments ...")
    # Avalon environments must be set before avalon module is imported
    print("  - for Avalon ...")
    set_avalon_environments()
    print("  - global OpenPype ...")
    set_openpype_global_environments()
    print("  - for modules ...")
    set_modules_environments()

    from openpype import cli
    from openpype.lib import terminal as t
    from openpype.version import __version__

    assert version_path, "Version path not defined."
    info = get_info()
    info.insert(0, f">>> Using OpenPype from [ {version_path} ]")

    t_width = 20
    try:
        t_width = os.get_terminal_size().columns - 2
    except (ValueError, OSError):
        # running without terminal
        pass

    _header = f"*** OpenPype [{__version__}] "

    info.insert(0, _header + "-" * (t_width - len(_header)))
    for i in info:
        # don't show for running scripts
        if all(item not in sys.argv for item in silent_commands):
            t.echo(i)

    try:
        cli.main(obj={}, prog_name="openpype")
    except Exception:  # noqa
        exc_info = sys.exc_info()
        print("!!! OpenPype crashed:")
        traceback.print_exception(*exc_info)
        sys.exit(1)


def get_info() -> list:
    """Print additional information to console."""
    from openpype.lib.mongo import get_default_components
    from openpype.lib.log import PypeLogger

    components = get_default_components()

    inf = []
    if not getattr(sys, 'frozen', False):
        inf.append(("OpenPype variant", "staging"))
    else:
        inf.append(("OpenPype variant", "production"))
    inf.append(
        ("Running OpenPype from", os.environ.get('OPENPYPE_REPOS_ROOT'))
    )
    inf.append(("Using mongodb", components["host"]))

    if os.environ.get("FTRACK_SERVER"):
        inf.append(("Using FTrack at",
                    os.environ.get("FTRACK_SERVER")))

    if os.environ.get('DEADLINE_REST_URL'):
        inf.append(("Using Deadline webservice at",
                    os.environ.get("DEADLINE_REST_URL")))

    if os.environ.get('MUSTER_REST_URL'):
        inf.append(("Using Muster at",
                    os.environ.get("MUSTER_REST_URL")))

    # Reinitialize
    PypeLogger.initialize()

    log_components = PypeLogger.log_mongo_url_components
    if log_components["host"]:
        inf.append(("Logging to MongoDB", log_components["host"]))
        inf.append(("  - port", log_components["port"] or "<N/A>"))
        inf.append(("  - database", PypeLogger.log_database_name))
        inf.append(("  - collection", PypeLogger.log_collection_name))
        inf.append(("  - user", log_components["username"] or "<N/A>"))
        if log_components["auth_db"]:
            inf.append(("  - auth source", log_components["auth_db"]))

    maximum = max(len(i[0]) for i in inf)
    formatted = []
    for info in inf:
        padding = (maximum - len(info[0])) + 1
        formatted.append(
            "... {}:{}[ {} ]".format(info[0], " " * padding, info[1]))
    return formatted


if __name__ == "__main__":
    boot()<|MERGE_RESOLUTION|>--- conflicted
+++ resolved
@@ -101,18 +101,6 @@
 import site
 from pathlib import Path
 
-<<<<<<< HEAD
-# BUILD_ROOT is variable pointing to build (or code) directory
-if not getattr(sys, 'frozen', False):
-    # Code root defined by `start.py` directory
-    BUILD_ROOT = os.path.dirname(os.path.abspath(__file__))
-else:
-    BUILD_ROOT = os.path.dirname(sys.executable)
-
-    # add dependencies folder to sys.pat for frozen code
-    frozen_libs = os.path.normpath(
-        os.path.join(BUILD_ROOT, "dependencies")
-=======
 # OPENPYPE_ROOT is variable pointing to build (or code) directory
 # WARNING `OPENPYPE_ROOT` must be defined before igniter import
 # - igniter changes cwd which cause that filepath of this script won't lead
@@ -126,7 +114,6 @@
     # add dependencies folder to sys.pat for frozen code
     frozen_libs = os.path.normpath(
         os.path.join(OPENPYPE_ROOT, "dependencies")
->>>>>>> 937cfbce
     )
     sys.path.append(frozen_libs)
     # add stuff from `<frozen>/dependencies` to PYTHONPATH.
@@ -512,19 +499,10 @@
     # run through repos and add them to `sys.path` and `PYTHONPATH`
     # set root
     if getattr(sys, 'frozen', False):
-<<<<<<< HEAD
-        openpype_root = os.path.normpath(BUILD_ROOT)
-        local_version = bootstrap.get_version(Path(openpype_root))
-        print(f"  - running version: {local_version}")
-        assert local_version
-    else:
-        openpype_root = os.path.normpath(BUILD_ROOT)
-=======
         local_version = bootstrap.get_version(Path(OPENPYPE_ROOT))
         print(f"  - running version: {local_version}")
         assert local_version
     else:
->>>>>>> 937cfbce
         # get current version of OpenPype
         local_version = bootstrap.get_local_live_version()
 
@@ -622,16 +600,6 @@
     os.environ["OPENPYPE_MONGO"] = openpype_mongo
     os.environ["OPENPYPE_DATABASE_NAME"] = "openpype"  # name of Pype database
 
-<<<<<<< HEAD
-    # ------------------------------------------------------------------------
-    # Set environments - load OpenPype path from database (if set)
-    # ------------------------------------------------------------------------
-    # set OPENPYPE_ROOT to running location until proper version can be
-    # determined.
-    os.environ["OPENPYPE_ROOT"] = BUILD_ROOT
-
-=======
->>>>>>> 937cfbce
     # Get openpype path from database and set it to environment so openpype can
     # find its versions there and bootstrap them.
     openpype_path = get_openpype_path_from_db(openpype_mongo)
